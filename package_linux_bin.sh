#!/usr/bin/env bash
# shellcheck disable=SC1091

set -ex

if [[ "${CI_BUILD}" == "no" ]]; then
  exit 1
fi

tar -xzf ./vscode.tar.gz

chown -R root:root vscode

cd vscode || { echo "'vscode' dir not found"; exit 1; }

export VSCODE_SKIP_NODE_VERSION_CHECK=1
export VSCODE_SYSROOT_PREFIX='-glibc-2.17'

if [[ "${VSCODE_ARCH}" == "ppc64le" ]]; then
  export VSCODE_SYSROOT_REPO='VSCodium/vscode-linux-build-agent'
  export VSCODE_SYSROOT_VERSION='20240129-253798'
  export VSCODE_SYSROOT_PREFIX='-glibc-2.28'
fi

if [[ "${VSCODE_ARCH}" == "riscv64" ]]; then
  export VSCODE_ELECTRON_REPO='riscv-forks/electron-riscv-releases'
  export ELECTRON_SKIP_BINARY_DOWNLOAD=1
  export PLAYWRIGHT_SKIP_BROWSER_DOWNLOAD=1
<<<<<<< HEAD
  ELECTRON_VERSION="30.3.1"
=======
  ELECTRON_VERSION="30.4.0"
>>>>>>> e336b1a3
  if [[ "${ELECTRON_VERSION}" != "$(yarn config get target)" ]]; then
    # Fail the pipeline if electron target doesn't match what is used.
    # Look for releases here if electron version used by vscode changed:
    # https://github.com/riscv-forks/electron-riscv-releases/releases
    echo "Electron RISC-V binary version doesn't match target electron version!"
    exit 1
  fi
  export VSCODE_ELECTRON_TAG="v${ELECTRON_VERSION}.riscv1"
<<<<<<< HEAD
  echo "ad36c48a8b0e061fbdeda91ff2a4c9a2f39d016c8ba23c7b4ed1394c37b1503b *electron-v${ELECTRON_VERSION}-linux-riscv64.zip" >> build/checksums/electron.txt
=======
  echo "b391bd6e063c34c31b1048615994fca0a5922d5a6b21d6cee6c4335850791516 *electron-v${ELECTRON_VERSION}-linux-riscv64.zip" >> build/checksums/electron.txt
>>>>>>> e336b1a3
fi

if [[ -d "../patches/linux/client/" ]]; then
  for file in "../patches/linux/client/"*.patch; do
    if [[ -f "${file}" ]]; then
      echo applying patch: "${file}";
      if ! git apply --ignore-whitespace "${file}"; then
        echo failed to apply patch "${file}" >&2
        exit 1
      fi
    fi
  done
fi

for i in {1..5}; do # try 5 times
  yarn --cwd build --frozen-lockfile --check-files && break
  if [[ $i == 3 ]]; then
    echo "Yarn failed too many times" >&2
    exit 1
  fi
  echo "Yarn failed $i, trying again..."
done

if [[ "${VSCODE_ARCH}" == "ppc64le" ]]; then
  source ./build/azure-pipelines/linux/setup-env.sh
else
  ./build/azure-pipelines/linux/setup-env.sh
fi

for i in {1..5}; do # try 5 times
  yarn --check-files && break
  if [ $i -eq 3 ]; then
    echo "Yarn failed too many times" >&2
    exit 1
  fi
  echo "Yarn failed $i, trying again..."
done

node build/azure-pipelines/distro/mixin-npm

yarn gulp "vscode-linux-${VSCODE_ARCH}-min-ci"

find "../VSCode-linux-${VSCODE_ARCH}" -print0 | xargs -0 touch -c

cd ..<|MERGE_RESOLUTION|>--- conflicted
+++ resolved
@@ -26,11 +26,7 @@
   export VSCODE_ELECTRON_REPO='riscv-forks/electron-riscv-releases'
   export ELECTRON_SKIP_BINARY_DOWNLOAD=1
   export PLAYWRIGHT_SKIP_BROWSER_DOWNLOAD=1
-<<<<<<< HEAD
-  ELECTRON_VERSION="30.3.1"
-=======
   ELECTRON_VERSION="30.4.0"
->>>>>>> e336b1a3
   if [[ "${ELECTRON_VERSION}" != "$(yarn config get target)" ]]; then
     # Fail the pipeline if electron target doesn't match what is used.
     # Look for releases here if electron version used by vscode changed:
@@ -39,11 +35,7 @@
     exit 1
   fi
   export VSCODE_ELECTRON_TAG="v${ELECTRON_VERSION}.riscv1"
-<<<<<<< HEAD
-  echo "ad36c48a8b0e061fbdeda91ff2a4c9a2f39d016c8ba23c7b4ed1394c37b1503b *electron-v${ELECTRON_VERSION}-linux-riscv64.zip" >> build/checksums/electron.txt
-=======
   echo "b391bd6e063c34c31b1048615994fca0a5922d5a6b21d6cee6c4335850791516 *electron-v${ELECTRON_VERSION}-linux-riscv64.zip" >> build/checksums/electron.txt
->>>>>>> e336b1a3
 fi
 
 if [[ -d "../patches/linux/client/" ]]; then
