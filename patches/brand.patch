diff --git a/extensions/configuration-editing/src/configurationEditingMain.ts b/extensions/configuration-editing/src/configurationEditingMain.ts
index f791557..04f138d 100644
--- a/extensions/configuration-editing/src/configurationEditingMain.ts
+++ b/extensions/configuration-editing/src/configurationEditingMain.ts
@@ -54,4 +54,4 @@ function registerVariableCompletions(pattern: string): vscode.Disposable {
 				return [
-					{ label: 'workspaceFolder', detail: vscode.l10n.t("The path of the folder opened in VS Code") },
-					{ label: 'workspaceFolderBasename', detail: vscode.l10n.t("The name of the folder opened in VS Code without any slashes (/)") },
+					{ label: 'workspaceFolder', detail: vscode.l10n.t("The path of the folder opened in !!APP_NAME!!") },
+					{ label: 'workspaceFolderBasename', detail: vscode.l10n.t("The name of the folder opened in !!APP_NAME!! without any slashes (/)") },
 					{ label: 'fileWorkspaceFolderBasename', detail: vscode.l10n.t("The current opened file workspace folder name without any slashes (/)") },
diff --git a/extensions/configuration-editing/src/settingsDocumentHelper.ts b/extensions/configuration-editing/src/settingsDocumentHelper.ts
index 12b50f3..be792c2 100644
--- a/extensions/configuration-editing/src/settingsDocumentHelper.ts
+++ b/extensions/configuration-editing/src/settingsDocumentHelper.ts
@@ -123,3 +123,3 @@ export class SettingsDocument {
 		completions.push(this.newSimpleCompletionItem(getText('folderPath'), range, vscode.l10n.t("file path of the workspace folder the file is contained in (e.g. /Users/Development/myFolder)")));
-		completions.push(this.newSimpleCompletionItem(getText('appName'), range, vscode.l10n.t("e.g. VS Code")));
+		completions.push(this.newSimpleCompletionItem(getText('appName'), range, vscode.l10n.t("e.g. !!APP_NAME!!")));
 		completions.push(this.newSimpleCompletionItem(getText('remoteName'), range, vscode.l10n.t("e.g. SSH")));
diff --git a/extensions/css-language-features/package.nls.json b/extensions/css-language-features/package.nls.json
index 057ec21..45cd969 100644
--- a/extensions/css-language-features/package.nls.json
+++ b/extensions/css-language-features/package.nls.json
@@ -4,4 +4,4 @@
 	"css.title": "CSS",
-	"css.customData.desc": "A list of relative file paths pointing to JSON files following the [custom data format](https://github.com/microsoft/vscode-css-languageservice/blob/master/docs/customData.md).\n\nVS Code loads custom data on startup to enhance its CSS support for CSS custom properties (variables), at-rules, pseudo-classes, and pseudo-elements you specify in the JSON files.\n\nThe file paths are relative to workspace and only workspace folder settings are considered.",
-	"css.completion.triggerPropertyValueCompletion.desc": "By default, VS Code triggers property value completion after selecting a CSS property. Use this setting to disable this behavior.",
+	"css.customData.desc": "A list of relative file paths pointing to JSON files following the [custom data format](https://github.com/microsoft/vscode-css-languageservice/blob/master/docs/customData.md).\n\n!!APP_NAME!! loads custom data on startup to enhance its CSS support for CSS custom properties (variables), at-rules, pseudo-classes, and pseudo-elements you specify in the JSON files.\n\nThe file paths are relative to workspace and only workspace folder settings are considered.",
+	"css.completion.triggerPropertyValueCompletion.desc": "By default, !!APP_NAME!! triggers property value completion after selecting a CSS property. Use this setting to disable this behavior.",
 	"css.completion.completePropertyWithSemicolon.desc": "Insert semicolon at end of line when completing CSS properties.",
@@ -27,3 +27,3 @@
 	"css.lint.zeroUnits.desc": "No unit for zero needed.",
-	"css.trace.server.desc": "Traces the communication between VS Code and the CSS language server.",
+	"css.trace.server.desc": "Traces the communication between !!APP_NAME!! and the CSS language server.",
 	"css.validate.title": "Controls CSS validation and problem severities.",
@@ -40,3 +40,3 @@
 	"less.title": "LESS",
-	"less.completion.triggerPropertyValueCompletion.desc": "By default, VS Code triggers property value completion after selecting a CSS property. Use this setting to disable this behavior.",
+	"less.completion.triggerPropertyValueCompletion.desc": "By default, !!APP_NAME!! triggers property value completion after selecting a CSS property. Use this setting to disable this behavior.",
 	"less.completion.completePropertyWithSemicolon.desc": "Insert semicolon at end of line when completing CSS properties.",
@@ -74,3 +74,3 @@
 	"scss.title": "SCSS (Sass)",
-	"scss.completion.triggerPropertyValueCompletion.desc": "By default, VS Code triggers property value completion after selecting a CSS property. Use this setting to disable this behavior.",
+	"scss.completion.triggerPropertyValueCompletion.desc": "By default, !!APP_NAME!! triggers property value completion after selecting a CSS property. Use this setting to disable this behavior.",
 	"scss.completion.completePropertyWithSemicolon.desc": "Insert semicolon at end of line when completing CSS properties.",
diff --git a/extensions/emmet/package.nls.json b/extensions/emmet/package.nls.json
index 2a58c39..af508f3 100644
--- a/extensions/emmet/package.nls.json
+++ b/extensions/emmet/package.nls.json
@@ -1,3 +1,3 @@
 {
-	"description": "Emmet support for VS Code",
+	"description": "Emmet support for !!APP_NAME!!",
 	"command.wrapWithAbbreviation": "Wrap with Abbreviation",
diff --git a/extensions/extension-editing/src/constants.ts b/extensions/extension-editing/src/constants.ts
index 1be4d0e..73a8f3e 100644
--- a/extensions/extension-editing/src/constants.ts
+++ b/extensions/extension-editing/src/constants.ts
@@ -8,2 +8,2 @@ import { l10n } from 'vscode';
 export const implicitActivationEvent = l10n.t("This activation event cannot be explicitly listed by your extension.");
-export const redundantImplicitActivationEvent = l10n.t("This activation event can be removed as VS Code generates these automatically from your package.json contribution declarations.");
+export const redundantImplicitActivationEvent = l10n.t("This activation event can be removed as !!APP_NAME!! generates these automatically from your package.json contribution declarations.");
diff --git a/extensions/extension-editing/src/extensionLinter.ts b/extensions/extension-editing/src/extensionLinter.ts
index be7eea1..389e89e 100644
--- a/extensions/extension-editing/src/extensionLinter.ts
+++ b/extensions/extension-editing/src/extensionLinter.ts
@@ -34,4 +34,4 @@ const relativeUrlRequiresHttpsRepository = l10n.t("Relative image URLs require a
 const relativeBadgeUrlRequiresHttpsRepository = l10n.t("Relative badge URLs require a repository with HTTPS protocol to be specified in this package.json.");
-const apiProposalNotListed = l10n.t("This proposal cannot be used because for this extension the product defines a fixed set of API proposals. You can test your extension but before publishing you MUST reach out to the VS Code team.");
-const bumpEngineForImplicitActivationEvents = l10n.t("This activation event can be removed for extensions targeting engine version ^1.75 as VS Code will generate these automatically from your package.json contribution declarations.");
+const apiProposalNotListed = l10n.t("This proposal cannot be used because for this extension the product defines a fixed set of API proposals. You can test your extension but before publishing you MUST reach out to the !!APP_NAME!! team.");
+const bumpEngineForImplicitActivationEvents = l10n.t("This activation event can be removed for extensions targeting engine version ^1.75 as !!APP_NAME!! will generate these automatically from your package.json contribution declarations.");
 const starActivation = l10n.t("Using '*' activation is usually a bad idea as it impacts performance.");
diff --git a/extensions/git/package.nls.json b/extensions/git/package.nls.json
index 52ba381..8a42701 100644
--- a/extensions/git/package.nls.json
+++ b/extensions/git/package.nls.json
@@ -227,3 +227,3 @@
 			"{Locked='](command:git.showOutput'}",
-			"Do not translate the 'command:*' part inside of the '(..)'. It is an internal command syntax for VS Code",
+			"Do not translate the 'command:*' part inside of the '(..)'. It is an internal command syntax for !!APP_NAME!!",
 			"Please make sure there is no space between the right bracket and left parenthesis:  ]( this is an internal syntax for links"
@@ -255,4 +255,4 @@
 	"config.showCommitInput": "Controls whether to show the commit input in the Git source control panel.",
-	"config.terminalAuthentication": "Controls whether to enable VS Code to be the authentication handler for Git processes spawned in the Integrated Terminal. Note: Terminals need to be restarted to pick up a change in this setting.",
-	"config.terminalGitEditor": "Controls whether to enable VS Code to be the Git editor for Git processes spawned in the integrated terminal. Note: Terminals need to be restarted to pick up a change in this setting.",
+	"config.terminalAuthentication": "Controls whether to enable !!APP_NAME!! to be the authentication handler for Git processes spawned in the Integrated Terminal. Note: Terminals need to be restarted to pick up a change in this setting.",
+	"config.terminalGitEditor": "Controls whether to enable !!APP_NAME!! to be the Git editor for Git processes spawned in the integrated terminal. Note: Terminals need to be restarted to pick up a change in this setting.",
 	"config.timeline.showAuthor": "Controls whether to show the commit author in the Timeline view.",
@@ -323,3 +323,3 @@
 			"{Locked='](command:workbench.extensions.search?%22%40category%3A%5C%22scm%20providers%5C%22%22'}",
-			"Do not translate the 'command:*' part inside of the '(..)'. It is an internal command syntax for VS Code",
+			"Do not translate the 'command:*' part inside of the '(..)'. It is an internal command syntax for !!APP_NAME!!",
 			"Please make sure there is no space between the right bracket and left parenthesis:  ]( this is an internal syntax for links"
@@ -333,3 +333,3 @@
 			"{Locked='](command:workbench.extensions.search?%22%40category%3A%5C%22scm%20providers%5C%22%22'}",
-			"Do not translate the 'command:*' part inside of the '(..)'. It is an internal command syntax for VS Code",
+			"Do not translate the 'command:*' part inside of the '(..)'. It is an internal command syntax for !!APP_NAME!!",
 			"Please make sure there is no space between the right bracket and left parenthesis:  ]( this is an internal syntax for links"
@@ -343,3 +343,3 @@
 			"{Locked='](command:workbench.extensions.search?%22%40category%3A%5C%22scm%20providers%5C%22%22'}",
-			"Do not translate the 'command:*' part inside of the '(..)'. It is an internal command syntax for VS Code",
+			"Do not translate the 'command:*' part inside of the '(..)'. It is an internal command syntax for !!APP_NAME!!",
 			"Please make sure there is no space between the right bracket and left parenthesis:  ]( this is an internal syntax for links"
@@ -355,6 +355,6 @@
 	"view.workbench.scm.disabled": {
-		"message": "If you would like to use Git features, please enable Git in your [settings](command:workbench.action.openSettings?%5B%22git.enabled%22%5D).\nTo learn more about how to use Git and source control in VS Code [read our docs](https://aka.ms/vscode-scm).",
+		"message": "If you would like to use Git features, please enable Git in your [settings](command:workbench.action.openSettings?%5B%22git.enabled%22%5D).\nTo learn more about how to use Git and source control in !!APP_NAME!! [read our docs](https://aka.ms/vscode-scm).",
 		"comment": [
 			"{Locked='](command:workbench.action.openSettings?%5B%22git.enabled%22%5D'}",
-			"Do not translate the 'command:*' part inside of the '(..)'. It is an internal command syntax for VS Code",
+			"Do not translate the 'command:*' part inside of the '(..)'. It is an internal command syntax for !!APP_NAME!!",
 			"Please make sure there is no space between the right bracket and left parenthesis:  ]( this is an internal syntax for links"
@@ -363,6 +363,6 @@
 	"view.workbench.scm.empty": {
-		"message": "In order to use Git features, you can open a folder containing a Git repository or clone from a URL.\n[Open Folder](command:vscode.openFolder)\n[Clone Repository](command:git.cloneRecursive)\nTo learn more about how to use Git and source control in VS Code [read our docs](https://aka.ms/vscode-scm).",
+		"message": "In order to use Git features, you can open a folder containing a Git repository or clone from a URL.\n[Open Folder](command:vscode.openFolder)\n[Clone Repository](command:git.cloneRecursive)\nTo learn more about how to use Git and source control in !!APP_NAME!! [read our docs](https://aka.ms/vscode-scm).",
 		"comment": [
 			"{Locked='](command:vscode.openFolder'}",
-			"Do not translate the 'command:*' part inside of the '(..)'. It is an internal command syntax for VS Code",
+			"Do not translate the 'command:*' part inside of the '(..)'. It is an internal command syntax for !!APP_NAME!!",
 			"Please make sure there is no space between the right bracket and left parenthesis:  ]( this is an internal syntax for links"
@@ -371,6 +371,6 @@
 	"view.workbench.scm.folder": {
-		"message": "The folder currently open doesn't have a Git repository. You can initialize a repository which will enable source control features powered by Git.\n[Initialize Repository](command:git.init?%5Btrue%5D)\nTo learn more about how to use Git and source control in VS Code [read our docs](https://aka.ms/vscode-scm).",
+		"message": "The folder currently open doesn't have a Git repository. You can initialize a repository which will enable source control features powered by Git.\n[Initialize Repository](command:git.init?%5Btrue%5D)\nTo learn more about how to use Git and source control in !!APP_NAME!! [read our docs](https://aka.ms/vscode-scm).",
 		"comment": [
 			"{Locked='](command:git.init?%5Btrue%5D'}",
-			"Do not translate the 'command:*' part inside of the '(..)'. It is an internal command syntax for VS Code",
+			"Do not translate the 'command:*' part inside of the '(..)'. It is an internal command syntax for !!APP_NAME!!",
 			"Please make sure there is no space between the right bracket and left parenthesis:  ]( this is an internal syntax for links"
@@ -379,6 +379,6 @@
 	"view.workbench.scm.workspace": {
-		"message": "The workspace currently open doesn't have any folders containing Git repositories. You can initialize a repository on a folder which will enable source control features powered by Git.\n[Initialize Repository](command:git.init)\nTo learn more about how to use Git and source control in VS Code [read our docs](https://aka.ms/vscode-scm).",
+		"message": "The workspace currently open doesn't have any folders containing Git repositories. You can initialize a repository on a folder which will enable source control features powered by Git.\n[Initialize Repository](command:git.init)\nTo learn more about how to use Git and source control in !!APP_NAME!! [read our docs](https://aka.ms/vscode-scm).",
 		"comment": [
 			"{Locked='](command:git.init'}",
-			"Do not translate the 'command:*' part inside of the '(..)'. It is an internal command syntax for VS Code",
+			"Do not translate the 'command:*' part inside of the '(..)'. It is an internal command syntax for !!APP_NAME!!",
 			"Please make sure there is no space between the right bracket and left parenthesis:  ]( this is an internal syntax for links"
@@ -387,6 +387,6 @@
 	"view.workbench.scm.emptyWorkspace": {
-		"message": "The workspace currently open doesn't have any folders containing Git repositories.\n[Add Folder to Workspace](command:workbench.action.addRootFolder)\nTo learn more about how to use Git and source control in VS Code [read our docs](https://aka.ms/vscode-scm).",
+		"message": "The workspace currently open doesn't have any folders containing Git repositories.\n[Add Folder to Workspace](command:workbench.action.addRootFolder)\nTo learn more about how to use Git and source control in !!APP_NAME!! [read our docs](https://aka.ms/vscode-scm).",
 		"comment": [
 			"{Locked='](command:workbench.action.addRootFolder'}",
-			"Do not translate the 'command:*' part inside of the '(..)'. It is an internal command syntax for VS Code",
+			"Do not translate the 'command:*' part inside of the '(..)'. It is an internal command syntax for !!APP_NAME!!",
 			"Please make sure there is no space between the right bracket and left parenthesis:  ]( this is an internal syntax for links"
@@ -405,3 +405,3 @@
 			"{Locked='](command:workbench.action.openSettings?%5B%22git.openRepositoryInParentFolders%22%5D'}",
-			"Do not translate the 'command:*' part inside of the '(..)'. It is an internal command syntax for VS Code",
+			"Do not translate the 'command:*' part inside of the '(..)'. It is an internal command syntax for !!APP_NAME!!",
 			"Please make sure there is no space between the right bracket and left parenthesis:  ]( this is an internal syntax for links"
@@ -414,3 +414,3 @@
 			"{Locked='](command:workbench.action.openSettings?%5B%22git.openRepositoryInParentFolders%22%5D'}",
-			"Do not translate the 'command:*' part inside of the '(..)'. It is an internal command syntax for VS Code",
+			"Do not translate the 'command:*' part inside of the '(..)'. It is an internal command syntax for !!APP_NAME!!",
 			"Please make sure there is no space between the right bracket and left parenthesis:  ]( this is an internal syntax for links"
@@ -422,3 +422,3 @@
 			"{Locked='](command:git.manageUnsafeRepositories'}",
-			"Do not translate the 'command:*' part inside of the '(..)'. It is an internal command syntax for VS Code",
+			"Do not translate the 'command:*' part inside of the '(..)'. It is an internal command syntax for !!APP_NAME!!",
 			"Please make sure there is no space between the right bracket and left parenthesis:  ]( this is an internal syntax for links"
@@ -430,3 +430,3 @@
 			"{Locked='](command:git.manageUnsafeRepositories'}",
-			"Do not translate the 'command:*' part inside of the '(..)'. It is an internal command syntax for VS Code",
+			"Do not translate the 'command:*' part inside of the '(..)'. It is an internal command syntax for !!APP_NAME!!",
 			"Please make sure there is no space between the right bracket and left parenthesis:  ]( this is an internal syntax for links"
@@ -435,6 +435,6 @@
 	"view.workbench.scm.closedRepository": {
-		"message": "A Git repository was found that was previously closed.\n[Reopen Closed Repository](command:git.reopenClosedRepositories)\nTo learn more about how to use Git and source control in VS Code [read our docs](https://aka.ms/vscode-scm).",
+		"message": "A Git repository was found that was previously closed.\n[Reopen Closed Repository](command:git.reopenClosedRepositories)\nTo learn more about how to use Git and source control in !!APP_NAME!! [read our docs](https://aka.ms/vscode-scm).",
 		"comment": [
 			"{Locked='](command:git.reopenClosedRepositories'}",
-			"Do not translate the 'command:*' part inside of the '(..)'. It is an internal command syntax for VS Code",
+			"Do not translate the 'command:*' part inside of the '(..)'. It is an internal command syntax for !!APP_NAME!!",
 			"Please make sure there is no space between the right bracket and left parenthesis:  ]( this is an internal syntax for links"
@@ -443,6 +443,6 @@
 	"view.workbench.scm.closedRepositories": {
-		"message": "Git repositories were found that were previously closed.\n[Reopen Closed Repositories](command:git.reopenClosedRepositories)\nTo learn more about how to use Git and source control in VS Code [read our docs](https://aka.ms/vscode-scm).",
+		"message": "Git repositories were found that were previously closed.\n[Reopen Closed Repositories](command:git.reopenClosedRepositories)\nTo learn more about how to use Git and source control in !!APP_NAME!! [read our docs](https://aka.ms/vscode-scm).",
 		"comment": [
 			"{Locked='](command:git.reopenClosedRepositories'}",
-			"Do not translate the 'command:*' part inside of the '(..)'. It is an internal command syntax for VS Code",
+			"Do not translate the 'command:*' part inside of the '(..)'. It is an internal command syntax for !!APP_NAME!!",
 			"Please make sure there is no space between the right bracket and left parenthesis:  ]( this is an internal syntax for links"
@@ -454,3 +454,3 @@
 			"{Locked='](command:git.clone'}",
-			"Do not translate the 'command:*' part inside of the '(..)'. It is an internal command syntax for VS Code",
+			"Do not translate the 'command:*' part inside of the '(..)'. It is an internal command syntax for !!APP_NAME!!",
 			"Please make sure there is no space between the right bracket and left parenthesis:  ]( this is an internal syntax for links"
@@ -458,3 +458,3 @@
 	},
-	"view.workbench.learnMore": "To learn more about how to use Git and source control in VS Code [read our docs](https://aka.ms/vscode-scm)."
+	"view.workbench.learnMore": "To learn more about how to use Git and source control in !!APP_NAME!! [read our docs](https://aka.ms/vscode-scm)."
 }
diff --git a/extensions/github/package.nls.json b/extensions/github/package.nls.json
index 40271be..b52ff0f 100644
--- a/extensions/github/package.nls.json
+++ b/extensions/github/package.nls.json
@@ -2,3 +2,3 @@
 	"displayName": "GitHub",
-	"description": "GitHub features for VS Code",
+	"description": "GitHub features for !!APP_NAME!!",
 	"command.copyVscodeDevLink": "Copy vscode.dev Link",
@@ -8,3 +8,3 @@
 	"config.branchProtection": "Controls whether to query repository rules for GitHub repositories",
-	"config.gitAuthentication": "Controls whether to enable automatic GitHub authentication for git commands within VS Code.",
+	"config.gitAuthentication": "Controls whether to enable automatic GitHub authentication for git commands within !!APP_NAME!!.",
 	"config.gitProtocol": "Controls which protocol is used to clone a GitHub repository",
@@ -17,3 +17,3 @@
 			"{Locked='](command:github.publish'}",
-			"Do not translate the 'command:*' part inside of the '(..)'. It is an internal command syntax for VS Code",
+			"Do not translate the 'command:*' part inside of the '(..)'. It is an internal command syntax for !!APP_NAME!!",
 			"Please make sure there is no space between the right bracket and left parenthesis:  ]( this is an internal syntax for links"
@@ -27,3 +27,3 @@
 			"{Locked='](command:github.publish'}",
-			"Do not translate the 'command:*' part inside of the '(..)'. It is an internal command syntax for VS Code",
+			"Do not translate the 'command:*' part inside of the '(..)'. It is an internal command syntax for !!APP_NAME!!",
 			"Please make sure there is no space between the right bracket and left parenthesis:  ]( this is an internal syntax for links"
diff --git a/extensions/grunt/package.nls.json b/extensions/grunt/package.nls.json
index 789a579..fcf39ff 100644
--- a/extensions/grunt/package.nls.json
+++ b/extensions/grunt/package.nls.json
@@ -1,4 +1,4 @@
 {
-	"description": "Extension to add Grunt capabilities to VS Code.",
-	"displayName": "Grunt support for VS Code",
+	"description": "Extension to add Grunt capabilities to !!APP_NAME!!.",
+	"displayName": "Grunt support for !!APP_NAME!!",
 	"config.grunt.autoDetect": "Controls enablement of Grunt task detection. Grunt task detection can cause files in any open workspace to be executed.",
diff --git a/extensions/html-language-features/client/src/htmlClient.ts b/extensions/html-language-features/client/src/htmlClient.ts
index 7b69c79..6441167 100644
--- a/extensions/html-language-features/client/src/htmlClient.ts
+++ b/extensions/html-language-features/client/src/htmlClient.ts
@@ -108,3 +108,3 @@ export async function startClient(context: ExtensionContext, newLanguageClient:
 					const configure = l10n.t('Configure');
-					const res = await window.showInformationMessage(l10n.t('VS Code now has built-in support for auto-renaming tags. Do you want to enable it?'), configure);
+					const res = await window.showInformationMessage(l10n.t('!!APP_NAME!! now has built-in support for auto-renaming tags. Do you want to enable it?'), configure);
 					if (res === configure) {
diff --git a/extensions/html-language-features/package.nls.json b/extensions/html-language-features/package.nls.json
index f36ecf3..9545ba2 100644
--- a/extensions/html-language-features/package.nls.json
+++ b/extensions/html-language-features/package.nls.json
@@ -3,3 +3,3 @@
 	"description": "Provides rich language support for HTML and Handlebar files",
-	"html.customData.desc": "A list of relative file paths pointing to JSON files following the [custom data format](https://github.com/microsoft/vscode-html-languageservice/blob/master/docs/customData.md).\n\nVS Code loads custom data on startup to enhance its HTML support for the custom HTML tags, attributes and attribute values you specify in the JSON files.\n\nThe file paths are relative to workspace and only workspace folder settings are considered.",
+	"html.customData.desc": "A list of relative file paths pointing to JSON files following the [custom data format](https://github.com/microsoft/vscode-html-languageservice/blob/master/docs/customData.md).\n\n!!APP_NAME!! loads custom data on startup to enhance its HTML support for the custom HTML tags, attributes and attribute values you specify in the JSON files.\n\nThe file paths are relative to workspace and only workspace folder settings are considered.",
 	"html.format.enable.desc": "Enable/disable default HTML formatter.",
@@ -25,3 +25,3 @@
 	"html.suggest.html5.desc": "Controls whether the built-in HTML language support suggests HTML5 tags, properties and values.",
-	"html.trace.server.desc": "Traces the communication between VS Code and the HTML language server.",
+	"html.trace.server.desc": "Traces the communication between !!APP_NAME!! and the HTML language server.",
 	"html.validate.scripts": "Controls whether the built-in HTML language support validates embedded scripts.",
diff --git a/extensions/html-language-features/schemas/package.schema.json b/extensions/html-language-features/schemas/package.schema.json
index 205143c..5a069c6 100644
--- a/extensions/html-language-features/schemas/package.schema.json
+++ b/extensions/html-language-features/schemas/package.schema.json
@@ -9,3 +9,3 @@
 					"type": "array",
-					"markdownDescription": "A list of relative file paths pointing to JSON files following the [custom data format](https://github.com/microsoft/vscode-html-languageservice/blob/master/docs/customData.md).\n\nVS Code loads custom data on startup to enhance its HTML support for the custom HTML tags, attributes and attribute values you specify in the JSON files.\n\nThe file paths are relative to workspace and only workspace folder settings are considered.",
+					"markdownDescription": "A list of relative file paths pointing to JSON files following the [custom data format](https://github.com/microsoft/vscode-html-languageservice/blob/master/docs/customData.md).\n\n!!APP_NAME!! loads custom data on startup to enhance its HTML support for the custom HTML tags, attributes and attribute values you specify in the JSON files.\n\nThe file paths are relative to workspace and only workspace folder settings are considered.",
 					"items": {
diff --git a/extensions/jake/package.nls.json b/extensions/jake/package.nls.json
index e82030e..1a634bd 100644
--- a/extensions/jake/package.nls.json
+++ b/extensions/jake/package.nls.json
@@ -1,4 +1,4 @@
 {
-	"description": "Extension to add Jake capabilities to VS Code.",
-	"displayName": "Jake support for VS Code",
+	"description": "Extension to add Jake capabilities to !!APP_NAME!!.",
+	"displayName": "Jake support for !!APP_NAME!!",
 	"jake.taskDefinition.type.description": "The Jake task to customize.",
diff --git a/extensions/json-language-features/package.nls.json b/extensions/json-language-features/package.nls.json
index af6c9d8..7057b54 100644
--- a/extensions/json-language-features/package.nls.json
+++ b/extensions/json-language-features/package.nls.json
@@ -11,3 +11,3 @@
 	"json.validate.enable.desc": "Enable/disable JSON validation.",
-	"json.tracing.desc": "Traces the communication between VS Code and the JSON language server.",
+	"json.tracing.desc": "Traces the communication between !!APP_NAME!! and the JSON language server.",
 	"json.colorDecorators.enable.desc": "Enables or disables color decorators",
diff --git a/extensions/markdown-language-features/package.nls.json b/extensions/markdown-language-features/package.nls.json
index fe98103..05afb90 100644
--- a/extensions/markdown-language-features/package.nls.json
+++ b/extensions/markdown-language-features/package.nls.json
@@ -22,3 +22,3 @@
 	"markdown.trace.extension.desc": "Enable debug logging for the Markdown extension.",
-	"markdown.trace.server.desc": "Traces the communication between VS Code and the Markdown language server.",
+	"markdown.trace.server.desc": "Traces the communication between !!APP_NAME!! and the Markdown language server.",
 	"markdown.server.log.desc": "Controls the logging level of the Markdown language server.",
@@ -76,3 +76,3 @@
 		"comment": [
-			"This setting is use the user drops or pastes image data into the editor. In this case, VS Code automatically creates a new image file in the workspace containing the dropped/pasted image.",
+			"This setting is use the user drops or pastes image data into the editor. In this case, !!APP_NAME!! automatically creates a new image file in the workspace containing the dropped/pasted image.",
 			"It's easier to explain this setting with an example. For example, let's say the setting value was:",
diff --git a/extensions/media-preview/package.nls.json b/extensions/media-preview/package.nls.json
index c45e1e2..d8408d8 100644
--- a/extensions/media-preview/package.nls.json
+++ b/extensions/media-preview/package.nls.json
@@ -2,3 +2,3 @@
 	"displayName": "Media Preview",
-	"description": "Provides VS Code's built-in previews for images, audio, and video",
+	"description": "Provides !!APP_NAME!!'s built-in previews for images, audio, and video",
 	"customEditor.audioPreview.displayName": "Audio Preview",
diff --git a/extensions/media-preview/src/audioPreview.ts b/extensions/media-preview/src/audioPreview.ts
index e21a418..dc0698b 100644
--- a/extensions/media-preview/src/audioPreview.ts
+++ b/extensions/media-preview/src/audioPreview.ts
@@ -82,3 +82,3 @@ class AudioPreview extends MediaPreview {
 		<p>${vscode.l10n.t("An error occurred while loading the audio file.")}</p>
-		<a href="#" class="open-file-link">${vscode.l10n.t("Open file using VS Code's standard text/binary editor?")}</a>
+		<a href="#" class="open-file-link">${vscode.l10n.t("Open file using !!APP_NAME!!'s standard text/binary editor?")}</a>
 	</div>
diff --git a/extensions/media-preview/src/imagePreview/index.ts b/extensions/media-preview/src/imagePreview/index.ts
index e0c605c..079b9e8 100644
--- a/extensions/media-preview/src/imagePreview/index.ts
+++ b/extensions/media-preview/src/imagePreview/index.ts
@@ -191,3 +191,3 @@ class ImagePreview extends MediaPreview {
 		<p>${vscode.l10n.t("An error occurred while loading the image.")}</p>
-		<a href="#" class="open-file-link">${vscode.l10n.t("Open file using VS Code's standard text/binary editor?")}</a>
+		<a href="#" class="open-file-link">${vscode.l10n.t("Open file using !!APP_NAME!!'s standard text/binary editor?")}</a>
 	</div>
diff --git a/extensions/media-preview/src/videoPreview.ts b/extensions/media-preview/src/videoPreview.ts
index efc6be7..e2a186d 100644
--- a/extensions/media-preview/src/videoPreview.ts
+++ b/extensions/media-preview/src/videoPreview.ts
@@ -86,3 +86,3 @@ class VideoPreview extends MediaPreview {
 		<p>${vscode.l10n.t("An error occurred while loading the video file.")}</p>
-		<a href="#" class="open-file-link">${vscode.l10n.t("Open file using VS Code's standard text/binary editor?")}</a>
+		<a href="#" class="open-file-link">${vscode.l10n.t("Open file using !!APP_NAME!!'s standard text/binary editor?")}</a>
 	</div>
diff --git a/extensions/notebook-renderers/package.json b/extensions/notebook-renderers/package.json
index d6ece35..9e878df 100644
--- a/extensions/notebook-renderers/package.json
+++ b/extensions/notebook-renderers/package.json
@@ -22,3 +22,3 @@
 				"entrypoint": "./renderer-out/index.js",
-				"displayName": "VS Code Builtin Notebook Output Renderer",
+				"displayName": "!!APP_NAME!! Builtin Notebook Output Renderer",
 				"requiresMessaging": "never",
diff --git a/extensions/npm/package.nls.json b/extensions/npm/package.nls.json
index 56a77ff..b1e3722 100644
--- a/extensions/npm/package.nls.json
+++ b/extensions/npm/package.nls.json
@@ -2,3 +2,3 @@
 	"description": "Extension to add task support for npm scripts.",
-	"displayName": "NPM support for VS Code",
+	"displayName": "NPM support for !!APP_NAME!!",
 	"workspaceTrust": "This extension executes tasks, which require trust to run.",
diff --git a/extensions/swift/syntaxes/swift.tmLanguage.json b/extensions/swift/syntaxes/swift.tmLanguage.json
index 7d6694c..0e1d484 100644
--- a/extensions/swift/syntaxes/swift.tmLanguage.json
+++ b/extensions/swift/syntaxes/swift.tmLanguage.json
@@ -260,3 +260,3 @@
 				{
-					"comment": "The simpler (?<=\\bProcess\\.|\\bCommandLine\\.) breaks VS Code / Atom, see https://github.com/textmate/swift.tmbundle/issues/29",
+					"comment": "The simpler (?<=\\bProcess\\.|\\bCommandLine\\.) breaks !!APP_NAME!! / Atom, see https://github.com/textmate/swift.tmbundle/issues/29",
 					"name": "support.variable.swift",
diff --git a/extensions/typescript-language-features/package.nls.json b/extensions/typescript-language-features/package.nls.json
index 447359e..e40077c 100644
--- a/extensions/typescript-language-features/package.nls.json
+++ b/extensions/typescript-language-features/package.nls.json
@@ -75,4 +75,4 @@
 	"configuration.tsserver.experimental.enableProjectDiagnostics": "Enables project wide error reporting.",
-	"typescript.locale": "Sets the locale used to report JavaScript and TypeScript errors. Defaults to use VS Code's locale.",
-	"typescript.locale.auto": "Use VS Code's configured display language.",
+	"typescript.locale": "Sets the locale used to report JavaScript and TypeScript errors. Defaults to use !!APP_NAME!!'s locale.",
+	"typescript.locale.auto": "Use !!APP_NAME!!'s configured display language.",
 	"configuration.implicitProjectConfig.module": "Sets the module system for the program. See more: https://www.typescriptlang.org/tsconfig#module.",
@@ -160,3 +160,3 @@
 	"typescript.workspaceSymbols.excludeLibrarySymbols": "Exclude symbols that come from library files in `Go to Symbol in Workspace` results. Requires using TypeScript 5.3+ in the workspace.",
-	"typescript.updateImportsOnFileMove.enabled": "Enable/disable automatic updating of import paths when you rename or move a file in VS Code.",
+	"typescript.updateImportsOnFileMove.enabled": "Enable/disable automatic updating of import paths when you rename or move a file in !!APP_NAME!!.",
 	"typescript.updateImportsOnFileMove.enabled.prompt": "Prompt on each rename.",
<<<<<<< HEAD
@@ -166,8 +166,8 @@
 	"typescript.suggest.enabled": "Enabled/disable autocomplete suggestions.",
-	"configuration.surveys.enabled": "Enabled/disable occasional surveys that help us improve VS Code's JavaScript and TypeScript support.",
+	"configuration.surveys.enabled": "Enabled/disable occasional surveys that help us improve !!APP_NAME!!'s JavaScript and TypeScript support.",
=======
@@ -167,6 +167,6 @@
>>>>>>> c6f10002
 	"configuration.suggest.completeJSDocs": "Enable/disable suggestion to complete JSDoc comments.",
-	"configuration.tsserver.useVsCodeWatcher": "Use VS Code's file watchers instead of TypeScript's. Requires using TypeScript 5.4+ in the workspace.",
+	"configuration.tsserver.useVsCodeWatcher": "Use !!APP_NAME!!'s file watchers instead of TypeScript's. Requires using TypeScript 5.4+ in the workspace.",
 	"configuration.tsserver.useVsCodeWatcher.deprecation": "Please use the `#typescript.tsserver.watchOptions#` setting instead.",
 	"configuration.tsserver.watchOptions": "Configure which watching strategies should be used to keep track of files and directories.",
-	"configuration.tsserver.watchOptions.vscode": "Use VS Code's file watchers instead of TypeScript's. Requires using TypeScript 5.4+ in the workspace.",
+	"configuration.tsserver.watchOptions.vscode": "Use !!APP_NAME!!'s file watchers instead of TypeScript's. Requires using TypeScript 5.4+ in the workspace.",
 	"configuration.tsserver.watchOptions.watchFile": "Strategy for how individual files are watched.",
@@ -221,9 +221,9 @@
 	"configuration.suggest.objectLiteralMethodSnippets.enabled": "Enable/disable snippet completions for methods in object literals.",
-	"configuration.tsserver.web.projectWideIntellisense.enabled": "Enable/disable project-wide IntelliSense on web. Requires that VS Code is running in a trusted context.",
+	"configuration.tsserver.web.projectWideIntellisense.enabled": "Enable/disable project-wide IntelliSense on web. Requires that !!APP_NAME!! is running in a trusted context.",
 	"configuration.tsserver.web.projectWideIntellisense.suppressSemanticErrors": "Suppresses semantic errors on web even when project wide IntelliSense is enabled. This is always on when project wide IntelliSense is not enabled or available. See `#typescript.tsserver.web.projectWideIntellisense.enabled#`",
 	"configuration.tsserver.web.typeAcquisition.enabled": "Enable/disable package acquisition on the web. This enables IntelliSense for imported packages. Requires `#typescript.tsserver.web.projectWideIntellisense.enabled#`. Currently not supported for Safari.",
-	"configuration.tsserver.nodePath": "Run TS Server on a custom Node installation. This can be a path to a Node executable, or 'node' if you want VS Code to detect a Node installation.",
+	"configuration.tsserver.nodePath": "Run TS Server on a custom Node installation. This can be a path to a Node executable, or 'node' if you want !!APP_NAME!! to detect a Node installation.",
 	"configuration.updateImportsOnPaste": "Automatically update imports when pasting code. Requires TypeScript 5.6+.",
 	"walkthroughs.nodejsWelcome.title": "Get started with JavaScript and Node.js",
-	"walkthroughs.nodejsWelcome.description": "Make the most of Visual Studio Code's first-class JavaScript experience.",
+	"walkthroughs.nodejsWelcome.description": "Make the most of !!APP_NAME!!'s first-class JavaScript experience.",
 	"walkthroughs.nodejsWelcome.downloadNode.forMacOrWindows.title": "Install Node.js",
@@ -235,7 +235,7 @@
 	"walkthroughs.nodejsWelcome.debugJsFile.title": "Run and Debug your JavaScript",
-	"walkthroughs.nodejsWelcome.debugJsFile.description": "Once you've installed Node.js, you can run JavaScript programs at a terminal by entering ``node your-file-name.js``\nAnother easy way to run Node.js programs is by using VS Code's debugger which lets you run your code, pause at different points, and help you understand what's going on step-by-step.\n[Start Debugging](command:javascript-walkthrough.commands.debugJsFile)",
-	"walkthroughs.nodejsWelcome.debugJsFile.altText": "Debug and run your JavaScript code in Node.js with Visual Studio Code.",
+	"walkthroughs.nodejsWelcome.debugJsFile.description": "Once you've installed Node.js, you can run JavaScript programs at a terminal by entering ``node your-file-name.js``\nAnother easy way to run Node.js programs is by using !!APP_NAME!!'s debugger which lets you run your code, pause at different points, and help you understand what's going on step-by-step.\n[Start Debugging](command:javascript-walkthrough.commands.debugJsFile)",
+	"walkthroughs.nodejsWelcome.debugJsFile.altText": "Debug and run your JavaScript code in Node.js with !!APP_NAME!!.",
 	"walkthroughs.nodejsWelcome.learnMoreAboutJs.title": "Explore More",
-	"walkthroughs.nodejsWelcome.learnMoreAboutJs.description": "Want to get more comfortable with JavaScript, Node.js, and VS Code? Be sure to check out our docs!\nWe've got lots of resources for learning [JavaScript](https://code.visualstudio.com/docs/nodejs/working-with-javascript) and [Node.js](https://code.visualstudio.com/docs/nodejs/nodejs-tutorial).\n\n[Learn More](https://code.visualstudio.com/docs/nodejs/nodejs-tutorial)",
-	"walkthroughs.nodejsWelcome.learnMoreAboutJs.altText": "Learn more about JavaScript and Node.js in Visual Studio Code."
+	"walkthroughs.nodejsWelcome.learnMoreAboutJs.description": "Want to get more comfortable with JavaScript, Node.js, and !!APP_NAME!!? Be sure to check out our docs!\nWe've got lots of resources for learning [JavaScript](https://code.visualstudio.com/docs/nodejs/working-with-javascript) and [Node.js](https://code.visualstudio.com/docs/nodejs/nodejs-tutorial).\n\n[Learn More](https://code.visualstudio.com/docs/nodejs/nodejs-tutorial)",
+	"walkthroughs.nodejsWelcome.learnMoreAboutJs.altText": "Learn more about JavaScript and Node.js in !!APP_NAME!!."
 }
diff --git a/extensions/typescript-language-features/src/tsServer/versionManager.ts b/extensions/typescript-language-features/src/tsServer/versionManager.ts
index 43a2413..277a089 100644
--- a/extensions/typescript-language-features/src/tsServer/versionManager.ts
+++ b/extensions/typescript-language-features/src/tsServer/versionManager.ts
@@ -100,3 +100,3 @@ export class TypeScriptVersionManager extends Disposable {
 				? '• '
-				: '') + vscode.l10n.t("Use VS Code's Version"),
+				: '') + vscode.l10n.t("Use !!APP_NAME!!'s Version"),
 			description: bundledVersion.displayName,
diff --git a/extensions/typescript-language-features/src/tsServer/versionProvider.electron.ts b/extensions/typescript-language-features/src/tsServer/versionProvider.electron.ts
index 239519e..a308077 100644
--- a/extensions/typescript-language-features/src/tsServer/versionProvider.electron.ts
+++ b/extensions/typescript-language-features/src/tsServer/versionProvider.electron.ts
@@ -70,3 +70,3 @@ export class DiskTypeScriptVersionProvider implements ITypeScriptVersionProvider
 
-		vscode.window.showErrorMessage(vscode.l10n.t("VS Code\'s tsserver was deleted by another application such as a misbehaving virus detection tool. Please reinstall VS Code."));
+		vscode.window.showErrorMessage(vscode.l10n.t("!!APP_NAME!!\'s tsserver was deleted by another application such as a misbehaving virus detection tool. Please reinstall !!APP_NAME!!."));
 		throw new Error('Could not find bundled tsserver.js');
diff --git a/extensions/typescript-language-features/src/tsconfig.ts b/extensions/typescript-language-features/src/tsconfig.ts
index e85c715..9059335 100644
--- a/extensions/typescript-language-features/src/tsconfig.ts
+++ b/extensions/typescript-language-features/src/tsconfig.ts
@@ -155,3 +155,3 @@ export async function openProjectConfigForFile(
 		vscode.window.showInformationMessage(
-			vscode.l10n.t("Please open a folder in VS Code to use a TypeScript or JavaScript project"));
+			vscode.l10n.t("Please open a folder in !!APP_NAME!! to use a TypeScript or JavaScript project"));
 		return;
diff --git a/extensions/typescript-language-features/src/typescriptServiceClient.ts b/extensions/typescript-language-features/src/typescriptServiceClient.ts
index 4201d6d..ec88aa1 100644
--- a/extensions/typescript-language-features/src/typescriptServiceClient.ts
+++ b/extensions/typescript-language-features/src/typescriptServiceClient.ts
@@ -653,3 +653,3 @@ export default class TypeScriptServiceClient extends Disposable implements IType
 						prompt = vscode.window.showErrorMessage<vscode.MessageItem>(
-							vscode.l10n.t("The JS/TS language service immediately crashed 5 times. The service will not be restarted.\nThis may be caused by a plugin contributed by one of these extensions: {0}.\nPlease try disabling these extensions before filing an issue against VS Code.", pluginExtensionList));
+							vscode.l10n.t("The JS/TS language service immediately crashed 5 times. The service will not be restarted.\nThis may be caused by a plugin contributed by one of these extensions: {0}.\nPlease try disabling these extensions before filing an issue against !!APP_NAME!!.", pluginExtensionList));
 					} else {
@@ -674,3 +674,3 @@ export default class TypeScriptServiceClient extends Disposable implements IType
 							prompt = vscode.window.showWarningMessage<vscode.MessageItem>(
-								vscode.l10n.t("The JS/TS language service crashed 5 times in the last 5 Minutes.\nThis may be caused by a plugin contributed by one of these extensions: {0}\nPlease try disabling these extensions before filing an issue against VS Code.", pluginExtensionList));
+								vscode.l10n.t("The JS/TS language service crashed 5 times in the last 5 Minutes.\nThis may be caused by a plugin contributed by one of these extensions: {0}\nPlease try disabling these extensions before filing an issue against !!APP_NAME!!.", pluginExtensionList));
 						} else {
@@ -688,3 +688,3 @@ export default class TypeScriptServiceClient extends Disposable implements IType
 						prompt = vscode.window.showWarningMessage<vscode.MessageItem>(
-							vscode.l10n.t("The JS/TS language service crashed.\nThis may be caused by a plugin contributed by one of these extensions: {0}.\nPlease try disabling these extensions before filing an issue against VS Code.", pluginExtensionList));
+							vscode.l10n.t("The JS/TS language service crashed.\nThis may be caused by a plugin contributed by one of these extensions: {0}.\nPlease try disabling these extensions before filing an issue against !!APP_NAME!!.", pluginExtensionList));
 					} else {
diff --git a/extensions/vscode-api-tests/package.json b/extensions/vscode-api-tests/package.json
index 66a80b8..bd2d284 100644
--- a/extensions/vscode-api-tests/package.json
+++ b/extensions/vscode-api-tests/package.json
@@ -2,3 +2,3 @@
   "name": "vscode-api-tests",
-  "description": "API tests for VS Code",
+  "description": "API tests for !!APP_NAME!!",
   "version": "0.0.1",
diff --git a/extensions/vscode-colorize-tests/package.json b/extensions/vscode-colorize-tests/package.json
index b416aee..9e6396d 100644
--- a/extensions/vscode-colorize-tests/package.json
+++ b/extensions/vscode-colorize-tests/package.json
@@ -2,3 +2,3 @@
   "name": "vscode-colorize-tests",
-  "description": "Colorize tests for VS Code",
+  "description": "Colorize tests for !!APP_NAME!!",
   "version": "0.0.1",
diff --git a/extensions/vscode-colorize-tests/test/colorize-fixtures/14119.less b/extensions/vscode-colorize-tests/test/colorize-fixtures/14119.less
index a0006d8..5ab2754 100644
--- a/extensions/vscode-colorize-tests/test/colorize-fixtures/14119.less
+++ b/extensions/vscode-colorize-tests/test/colorize-fixtures/14119.less
@@ -1,2 +1,2 @@
-#f(@hm: "broken highlighting in VS Code") {
+#f(@hm: "broken highlighting in !!APP_NAME!!") {
     content: "";
diff --git a/extensions/vscode-colorize-tests/test/colorize-results/14119_less.json b/extensions/vscode-colorize-tests/test/colorize-results/14119_less.json
index 6680753..48f66bb 100644
--- a/extensions/vscode-colorize-tests/test/colorize-results/14119_less.json
+++ b/extensions/vscode-colorize-tests/test/colorize-results/14119_less.json
@@ -114,3 +114,3 @@
 	{
-		"c": "broken highlighting in VS Code",
+		"c": "broken highlighting in !!APP_NAME!!",
 		"t": "source.css.less meta.selector.less meta.group.less meta.property-value.less string.quoted.double.less",
diff --git a/extensions/vscode-test-resolver/package.json b/extensions/vscode-test-resolver/package.json
index 8ab2171..33fb9e0 100644
--- a/extensions/vscode-test-resolver/package.json
+++ b/extensions/vscode-test-resolver/package.json
@@ -2,3 +2,3 @@
   "name": "vscode-test-resolver",
-  "description": "Test resolver for VS Code",
+  "description": "Test resolver for !!APP_NAME!!",
   "version": "0.0.1",
diff --git a/extensions/vscode-test-resolver/src/download.ts b/extensions/vscode-test-resolver/src/download.ts
index a351aa7..32bfdb6 100644
--- a/extensions/vscode-test-resolver/src/download.ts
+++ b/extensions/vscode-test-resolver/src/download.ts
@@ -32,3 +32,3 @@ async function downloadVSCodeServerArchive(updateUrl: string, commit: string, qu
 	return new Promise((resolve, reject) => {
-		log(`Downloading VS Code Server from: ${downloadUrl}`);
+		log(`Downloading !!APP_NAME!! Server from: ${downloadUrl}`);
 		const requestOptions: https.RequestOptions = parseUrl(downloadUrl);
@@ -37,3 +37,3 @@ async function downloadVSCodeServerArchive(updateUrl: string, commit: string, qu
 			if (res.statusCode !== 302) {
-				reject('Failed to get VS Code server archive location');
+				reject('Failed to get !!APP_NAME!! server archive location');
 				res.resume(); // read the rest of the response data and discard it
@@ -43,3 +43,3 @@ async function downloadVSCodeServerArchive(updateUrl: string, commit: string, qu
 			if (!archiveUrl) {
-				reject('Failed to get VS Code server archive location');
+				reject('Failed to get !!APP_NAME!! server archive location');
 				res.resume(); // read the rest of the response data and discard it
@@ -68,3 +68,3 @@ async function downloadVSCodeServerArchive(updateUrl: string, commit: string, qu
 /**
- * Unzip a .zip or .tar.gz VS Code archive
+ * Unzip a .zip or .tar.gz !!APP_NAME!! archive
  */
@@ -102,3 +102,3 @@ export async function downloadAndUnzipVSCodeServer(updateUrl: string, commit: st
 	} else {
-		log(`Downloading VS Code Server ${quality} - ${commit} into ${extractDir}.`);
+		log(`Downloading !!APP_NAME!! Server ${quality} - ${commit} into ${extractDir}.`);
 		try {
@@ -111,3 +111,3 @@ export async function downloadAndUnzipVSCodeServer(updateUrl: string, commit: st
 		} catch (err) {
-			throw Error(`Failed to download and unzip VS Code ${quality} - ${commit}`);
+			throw Error(`Failed to download and unzip !!APP_NAME!! ${quality} - ${commit}`);
 		}
diff --git a/extensions/vscode-test-resolver/src/extension.ts b/extensions/vscode-test-resolver/src/extension.ts
index 2fab3ec..35d3325 100644
--- a/extensions/vscode-test-resolver/src/extension.ts
+++ b/extensions/vscode-test-resolver/src/extension.ts
@@ -178,3 +178,3 @@ export function activate(context: vscode.ExtensionContext) {
 					const serverBin = path.join(remoteDataDir, 'bin');
-					progress.report({ message: 'Installing VSCode Server' });
+					progress.report({ message: 'Installing !!APP_NAME!! Server' });
 					serverLocation = await downloadAndUnzipVSCodeServer(updateUrl, commit, quality, serverBin, m => outputChannel.appendLine(m));
diff --git a/src/vs/code/electron-main/app.ts b/src/vs/code/electron-main/app.ts
index 3fb0f3a..f1e158e 100644
--- a/src/vs/code/electron-main/app.ts
+++ b/src/vs/code/electron-main/app.ts
@@ -522,3 +522,3 @@ export class CodeApplication extends Disposable {
 	async startup(): Promise<void> {
-		this.logService.debug('Starting VS Code');
+		this.logService.debug('Starting !!APP_NAME!!');
 		this.logService.debug(`from: ${this.environmentMainService.appRoot}`);
diff --git a/src/vs/editor/contrib/toggleTabFocusMode/browser/toggleTabFocusMode.ts b/src/vs/editor/contrib/toggleTabFocusMode/browser/toggleTabFocusMode.ts
index a200bf8..05826cf 100644
--- a/src/vs/editor/contrib/toggleTabFocusMode/browser/toggleTabFocusMode.ts
+++ b/src/vs/editor/contrib/toggleTabFocusMode/browser/toggleTabFocusMode.ts
@@ -19,3 +19,3 @@ export class ToggleTabFocusModeAction extends Action2 {
 			id: ToggleTabFocusModeAction.ID,
-			title: nls.localize2({ key: 'toggle.tabMovesFocus', comment: ['Turn on/off use of tab key for moving focus around VS Code'] }, 'Toggle Tab Key Moves Focus'),
+			title: nls.localize2({ key: 'toggle.tabMovesFocus', comment: ['Turn on/off use of tab key for moving focus around !!APP_NAME!!'] }, 'Toggle Tab Key Moves Focus'),
 			precondition: undefined,
diff --git a/src/vs/platform/contextkey/common/contextkeys.ts b/src/vs/platform/contextkey/common/contextkeys.ts
index c256dba..0ae2e47 100644
--- a/src/vs/platform/contextkey/common/contextkeys.ts
+++ b/src/vs/platform/contextkey/common/contextkeys.ts
@@ -19,3 +19,3 @@ export const IsMobileContext = new RawContextKey<boolean>('isMobile', isMobile,
 export const IsDevelopmentContext = new RawContextKey<boolean>('isDevelopment', false, true);
-export const ProductQualityContext = new RawContextKey<string>('productQualityType', '', localize('productQualityType', "Quality type of VS Code"));
+export const ProductQualityContext = new RawContextKey<string>('productQualityType', '', localize('productQualityType', "Quality type of !!APP_NAME!!"));
 
diff --git a/src/vs/platform/extensionManagement/node/extensionManagementService.ts b/src/vs/platform/extensionManagement/node/extensionManagementService.ts
index 696ef6f..801aba0 100644
--- a/src/vs/platform/extensionManagement/node/extensionManagementService.ts
+++ b/src/vs/platform/extensionManagement/node/extensionManagementService.ts
@@ -152,3 +152,3 @@ export class ExtensionManagementService extends AbstractExtensionManagementServi
 			if (manifest.engines && manifest.engines.vscode && !isEngineValid(manifest.engines.vscode, this.productService.version, this.productService.date)) {
-				throw new Error(nls.localize('incompatible', "Unable to install extension '{0}' as it is not compatible with VS Code '{1}'.", extensionId, this.productService.version));
+				throw new Error(nls.localize('incompatible', "Unable to install extension '{0}' as it is not compatible with !!APP_NAME!! '{1}'.", extensionId, this.productService.version));
 			}
@@ -1028,3 +1028,3 @@ class InstallExtensionInProfileTask extends AbstractExtensionTask<ILocalExtensio
 					} catch (e) {
-						throw new Error(nls.localize('restartCode', "Please restart VS Code before reinstalling {0}.", this.manifest.displayName || this.manifest.name));
+						throw new Error(nls.localize('restartCode', "Please restart !!APP_NAME!! before reinstalling {0}.", this.manifest.displayName || this.manifest.name));
 					}
@@ -1039,3 +1039,3 @@ class InstallExtensionInProfileTask extends AbstractExtensionTask<ILocalExtensio
 				} catch (e) {
-					throw new Error(nls.localize('restartCode', "Please restart VS Code before reinstalling {0}.", this.manifest.displayName || this.manifest.name));
+					throw new Error(nls.localize('restartCode', "Please restart !!APP_NAME!! before reinstalling {0}.", this.manifest.displayName || this.manifest.name));
 				}
diff --git a/src/vs/platform/extensions/common/extensionValidator.ts b/src/vs/platform/extensions/common/extensionValidator.ts
index 87a9288..d2b5f3f 100644
--- a/src/vs/platform/extensions/common/extensionValidator.ts
+++ b/src/vs/platform/extensions/common/extensionValidator.ts
@@ -374,5 +374,5 @@ export function areApiProposalsCompatible(apiProposals: string[], arg1?: any): b
 			if (incompatibleProposals.length === 1) {
-				notices.push(nls.localize('apiProposalMismatch1', "This extension is using the API proposal '{0}' that is not compatible with the current version of VS Code.", incompatibleProposals[0]));
+				notices.push(nls.localize('apiProposalMismatch1', "This extension is using the API proposal '{0}' that is not compatible with the current version of !!APP_NAME!!.", incompatibleProposals[0]));
 			} else {
-				notices.push(nls.localize('apiProposalMismatch2', "This extension is using the API proposals {0} and '{1}' that are not compatible with the current version of VS Code.",
+				notices.push(nls.localize('apiProposalMismatch2', "This extension is using the API proposals {0} and '{1}' that are not compatible with the current version of !!APP_NAME!!.",
 					incompatibleProposals.slice(0, incompatibleProposals.length - 1).map(p => `'${p}'`).join(', '),
diff --git a/src/vs/platform/externalTerminal/node/externalTerminalService.ts b/src/vs/platform/externalTerminal/node/externalTerminalService.ts
index ca6c82b..346647c 100644
--- a/src/vs/platform/externalTerminal/node/externalTerminalService.ts
+++ b/src/vs/platform/externalTerminal/node/externalTerminalService.ts
@@ -17,3 +17,3 @@ import { ITerminalEnvironment } from '../../terminal/common/terminal.js';
 
-const TERMINAL_TITLE = nls.localize('console.title', "VS Code Console");
+const TERMINAL_TITLE = nls.localize('console.title', "!!APP_NAME!! Console");
 
diff --git a/src/vs/platform/terminal/common/terminalPlatformConfiguration.ts b/src/vs/platform/terminal/common/terminalPlatformConfiguration.ts
index 7d8d78b..390d3da 100644
--- a/src/vs/platform/terminal/common/terminalPlatformConfiguration.ts
+++ b/src/vs/platform/terminal/common/terminalPlatformConfiguration.ts
@@ -338,3 +338,3 @@ const terminalPlatformConfiguration: IConfigurationNode = {
 			scope: ConfigurationScope.APPLICATION,
-			description: localize('terminal.integrated.inheritEnv', "Whether new shells should inherit their environment from VS Code, which may source a login shell to ensure $PATH and other development variables are initialized. This has no effect on Windows."),
+			description: localize('terminal.integrated.inheritEnv', "Whether new shells should inherit their environment from !!APP_NAME!!, which may source a login shell to ensure $PATH and other development variables are initialized. This has no effect on Windows."),
 			type: 'boolean',
diff --git a/src/vs/platform/update/common/update.config.contribution.ts b/src/vs/platform/update/common/update.config.contribution.ts
index d96926b..c4bbc4a 100644
--- a/src/vs/platform/update/common/update.config.contribution.ts
+++ b/src/vs/platform/update/common/update.config.contribution.ts
@@ -47,3 +47,3 @@ configurationRegistry.registerConfiguration({
 			title: localize('enableWindowsBackgroundUpdatesTitle', "Enable Background Updates on Windows"),
-			description: localize('enableWindowsBackgroundUpdates', "Enable to download and install new VS Code versions in the background on Windows."),
+			description: localize('enableWindowsBackgroundUpdates', "Enable to download and install new !!APP_NAME!! versions in the background on Windows."),
 			included: isWindows && !isWeb
diff --git a/src/vs/platform/update/electron-main/abstractUpdateService.ts b/src/vs/platform/update/electron-main/abstractUpdateService.ts
index a1ec3fe..c974cf7 100644
--- a/src/vs/platform/update/electron-main/abstractUpdateService.ts
+++ b/src/vs/platform/update/electron-main/abstractUpdateService.ts
@@ -23,3 +23,3 @@ export type UpdateErrorClassification = {
 	messageHash: { classification: 'SystemMetaData'; purpose: 'FeatureInsight'; comment: 'The hash of the error message.' };
-	comment: 'This is used to know how often VS Code updates have failed.';
+	comment: 'This is used to know how often !!APP_NAME!! updates have failed.';
 };
diff --git a/src/vs/platform/update/electron-main/updateService.darwin.ts b/src/vs/platform/update/electron-main/updateService.darwin.ts
index 57398fb..9129f54 100644
--- a/src/vs/platform/update/electron-main/updateService.darwin.ts
+++ b/src/vs/platform/update/electron-main/updateService.darwin.ts
@@ -115,4 +115,4 @@ export class DarwinUpdateService extends AbstractUpdateService implements IRelau
 			owner: 'joaomoreno';
-			newVersion: { classification: 'SystemMetaData'; purpose: 'FeatureInsight'; comment: 'The version number of the new VS Code that has been downloaded.' };
-			comment: 'This is used to know how often VS Code has successfully downloaded the update.';
+			newVersion: { classification: 'SystemMetaData'; purpose: 'FeatureInsight'; comment: 'The version number of the new !!APP_NAME!! that has been downloaded.' };
+			comment: 'This is used to know how often !!APP_NAME!! has successfully downloaded the update.';
 		};
diff --git a/src/vs/server/node/server.cli.ts b/src/vs/server/node/server.cli.ts
index 0535ddd..79f12dc 100644
--- a/src/vs/server/node/server.cli.ts
+++ b/src/vs/server/node/server.cli.ts
@@ -469,3 +469,3 @@ function asExtensionIdOrVSIX(inputs: string[] | undefined) {
 function fatal(message: string, err: any): void {
-	console.error('Unable to connect to VS Code server: ' + message);
+	console.error('Unable to connect to !!APP_NAME!! server: ' + message);
 	console.error(err);
diff --git a/src/vs/workbench/api/browser/mainThreadAuthentication.ts b/src/vs/workbench/api/browser/mainThreadAuthentication.ts
index 6441394..1984fd1 100644
--- a/src/vs/workbench/api/browser/mainThreadAuthentication.ts
+++ b/src/vs/workbench/api/browser/mainThreadAuthentication.ts
@@ -334,3 +334,3 @@ export class MainThreadAuthentication extends Disposable implements MainThreadAu
 				owner: 'TylerLeonhardt';
-				comment: 'Used to see which extensions are using the VSCode client id override';
+				comment: 'Used to see which extensions are using the !!APP_NAME!! client id override';
 				extensionId: { classification: 'SystemMetaData'; purpose: 'FeatureInsight'; comment: 'The extension id.' };
diff --git a/src/vs/workbench/api/browser/viewsExtensionPoint.ts b/src/vs/workbench/api/browser/viewsExtensionPoint.ts
index fdf354d..502f06e 100644
--- a/src/vs/workbench/api/browser/viewsExtensionPoint.ts
+++ b/src/vs/workbench/api/browser/viewsExtensionPoint.ts
@@ -43,3 +43,3 @@ const viewsContainerSchema: IJSONSchema = {
 		id: {
-			description: localize({ key: 'vscode.extension.contributes.views.containers.id', comment: ['Contribution refers to those that an extension contributes to VS Code through an extension/contribution point. '] }, "Unique id used to identify the container in which views can be contributed using 'views' contribution point"),
+			description: localize({ key: 'vscode.extension.contributes.views.containers.id', comment: ['Contribution refers to those that an extension contributes to !!APP_NAME!! through an extension/contribution point. '] }, "Unique id used to identify the container in which views can be contributed using 'views' contribution point"),
 			type: 'string',
diff --git a/src/vs/workbench/api/common/extHostApiCommands.ts b/src/vs/workbench/api/common/extHostApiCommands.ts
index 1d08ef2..aeef203 100644
--- a/src/vs/workbench/api/common/extHostApiCommands.ts
+++ b/src/vs/workbench/api/common/extHostApiCommands.ts
@@ -443,3 +443,3 @@ const newCommands: ApiCommand[] = [
 			ApiCommandArgument.Uri.with('resource', 'Resource to open'),
-			ApiCommandArgument.String.with('viewId', 'Custom editor view id. This should be the viewType string for custom editors or the notebookType string for notebooks. Use \'default\' to use VS Code\'s default text editor'),
+			ApiCommandArgument.String.with('viewId', 'Custom editor view id. This should be the viewType string for custom editors or the notebookType string for notebooks. Use \'default\' to use !!APP_NAME!!\'s default text editor'),
 			new ApiCommandArgument<vscode.ViewColumn | typeConverters.TextEditorOpenOptions | undefined, [vscode.ViewColumn?, ITextEditorOptions?] | undefined>('columnOrOptions', 'Either the column in which to open or editor options, see vscode.TextDocumentShowOptions',
diff --git a/src/vs/workbench/api/common/extHostCommands.ts b/src/vs/workbench/api/common/extHostCommands.ts
index 0c170ec..7683cb4 100644
--- a/src/vs/workbench/api/common/extHostCommands.ts
+++ b/src/vs/workbench/api/common/extHostCommands.ts
@@ -460,4 +460,4 @@ export class ApiCommandArgument<V, O = V> {
 	static readonly TypeHierarchyItem = new ApiCommandArgument('item', 'A type hierarchy item', v => v instanceof extHostTypes.TypeHierarchyItem, extHostTypeConverter.TypeHierarchyItem.from);
-	static readonly TestItem = new ApiCommandArgument('testItem', 'A VS Code TestItem', v => v instanceof TestItemImpl, extHostTypeConverter.TestItem.from);
-	static readonly TestProfile = new ApiCommandArgument('testProfile', 'A VS Code test profile', v => v instanceof extHostTypes.TestRunProfileBase, extHostTypeConverter.TestRunProfile.from);
+	static readonly TestItem = new ApiCommandArgument('testItem', 'A !!APP_NAME!! TestItem', v => v instanceof TestItemImpl, extHostTypeConverter.TestItem.from);
+	static readonly TestProfile = new ApiCommandArgument('testProfile', 'A !!APP_NAME!! test profile', v => v instanceof extHostTypes.TestRunProfileBase, extHostTypeConverter.TestRunProfile.from);
 
diff --git a/src/vs/workbench/api/test/browser/extHostNotebook.test.ts b/src/vs/workbench/api/test/browser/extHostNotebook.test.ts
index 0d71384..45f7923 100644
--- a/src/vs/workbench/api/test/browser/extHostNotebook.test.ts
+++ b/src/vs/workbench/api/test/browser/extHostNotebook.test.ts
@@ -364,3 +364,3 @@ suite('NotebookCell#Document', function () {
 
-	test('Opening a notebook results in VS Code firing the event onDidChangeActiveNotebookEditor twice #118470', function () {
+	test('Opening a notebook results in !!APP_NAME!! firing the event onDidChangeActiveNotebookEditor twice #118470', function () {
 		let count = 0;
diff --git a/src/vs/workbench/browser/web.factory.ts b/src/vs/workbench/browser/web.factory.ts
index 422fbba..9dc9699 100644
--- a/src/vs/workbench/browser/web.factory.ts
+++ b/src/vs/workbench/browser/web.factory.ts
@@ -35,3 +35,3 @@ export function create(domElement: HTMLElement, options: IWorkbenchConstructionO
 	if (created) {
-		throw new Error('Unable to create the VSCode workbench more than once.');
+		throw new Error('Unable to create the !!APP_NAME!! workbench more than once.');
 	} else {
diff --git a/src/vs/workbench/browser/workbench.contribution.ts b/src/vs/workbench/browser/workbench.contribution.ts
index 5e785e8..a8aa1b7 100644
--- a/src/vs/workbench/browser/workbench.contribution.ts
+++ b/src/vs/workbench/browser/workbench.contribution.ts
@@ -678,3 +678,3 @@ const registry = Registry.as<IConfigurationRegistry>(ConfigurationExtensions.Con
 		localize('profileName', "`${profileName}`: name of the profile in which the workspace is opened (e.g. Data Science (Profile)). Ignored if default profile is used."),
-		localize('appName', "`${appName}`: e.g. VS Code."),
+		localize('appName', "`${appName}`: e.g. !!APP_NAME!!."),
 		localize('remoteName', "`${remoteName}`: e.g. SSH"),
diff --git a/src/vs/workbench/contrib/debug/browser/debugAdapterManager.ts b/src/vs/workbench/contrib/debug/browser/debugAdapterManager.ts
index 0a13063..c62db65 100644
--- a/src/vs/workbench/contrib/debug/browser/debugAdapterManager.ts
+++ b/src/vs/workbench/contrib/debug/browser/debugAdapterManager.ts
@@ -177,3 +177,3 @@ export class AdapterManager extends Disposable implements IAdapterManager {
 						type: 'number',
-						description: nls.localize('debugServer', "For debug extension development only: if a port is specified VS Code tries to connect to a debug adapter running in server mode"),
+						description: nls.localize('debugServer', "For debug extension development only: if a port is specified !!APP_NAME!! tries to connect to a debug adapter running in server mode"),
 						default: 4711
diff --git a/src/vs/workbench/contrib/extensions/browser/extensions.contribution.ts b/src/vs/workbench/contrib/extensions/browser/extensions.contribution.ts
index 34a5326..663d6de 100644
--- a/src/vs/workbench/contrib/extensions/browser/extensions.contribution.ts
+++ b/src/vs/workbench/contrib/extensions/browser/extensions.contribution.ts
@@ -400,3 +400,3 @@ CommandsRegistry.registerCommand({
 				description: '(optional) Options for installing the extension. Object with the following properties: ' +
-					'`installOnlyNewlyAddedFromExtensionPackVSIX`: When enabled, VS Code installs only newly added extensions from the extension pack VSIX. This option is considered only when installing VSIX. ',
+					'`installOnlyNewlyAddedFromExtensionPackVSIX`: When enabled, !!APP_NAME!! installs only newly added extensions from the extension pack VSIX. This option is considered only when installing VSIX. ',
 				isOptional: true,
@@ -407,3 +407,3 @@ CommandsRegistry.registerCommand({
 							'type': 'boolean',
-							'description': localize('workbench.extensions.installExtension.option.installOnlyNewlyAddedFromExtensionPackVSIX', "When enabled, VS Code installs only newly added extensions from the extension pack VSIX. This option is considered only while installing a VSIX."),
+							'description': localize('workbench.extensions.installExtension.option.installOnlyNewlyAddedFromExtensionPackVSIX', "When enabled, !!APP_NAME!! installs only newly added extensions from the extension pack VSIX. This option is considered only while installing a VSIX."),
 							default: false
@@ -412,3 +412,3 @@ CommandsRegistry.registerCommand({
 							'type': 'boolean',
-							'description': localize('workbench.extensions.installExtension.option.installPreReleaseVersion', "When enabled, VS Code installs the pre-release version of the extension if available."),
+							'description': localize('workbench.extensions.installExtension.option.installPreReleaseVersion', "When enabled, !!APP_NAME!! installs the pre-release version of the extension if available."),
 							default: false
@@ -417,3 +417,3 @@ CommandsRegistry.registerCommand({
 							'type': 'boolean',
-							'description': localize('workbench.extensions.installExtension.option.donotSync', "When enabled, VS Code do not sync this extension when Settings Sync is on."),
+							'description': localize('workbench.extensions.installExtension.option.donotSync', "When enabled, !!APP_NAME!! do not sync this extension when Settings Sync is on."),
 							default: false
@@ -938,4 +938,4 @@ class ExtensionsContributions extends Disposable implements IWorkbenchContributi
 						Severity.Info,
<<<<<<< HEAD
-						localize('InstallVSIXAction.successReload', "Completed installing extension from VSIX. Please reload Visual Studio Code to enable it."),
+						localize('InstallVSIXAction.successReload', "Completed installing extension from VSIX. Please reload !!APP_NAME!! to enable it."),
=======
-						vsixs.length > 1 ? localize('InstallVSIXs.successReload', "Completed installing extensions. Please reload Visual Studio Code to enable them.")
-							: localize('InstallVSIXAction.successReload', "Completed installing extension. Please reload Visual Studio Code to enable it."),
+						vsixs.length > 1 ? localize('InstallVSIXs.successReload', "Completed installing extensions. Please reload VSCodium to enable them.")
+							: localize('InstallVSIXAction.successReload', "Completed installing extension. Please reload VSCodium to enable it."),
>>>>>>> c6f10002
 						[{
diff --git a/src/vs/workbench/contrib/extensions/browser/extensionsActions.ts b/src/vs/workbench/contrib/extensions/browser/extensionsActions.ts
index 572bb26..53f5740 100644
--- a/src/vs/workbench/contrib/extensions/browser/extensionsActions.ts
+++ b/src/vs/workbench/contrib/extensions/browser/extensionsActions.ts
@@ -106,3 +106,3 @@ export class PromptExtensionInstallFailureAction extends Action {
 		if (this.error.name === ExtensionManagementErrorCode.Unsupported) {
-			const productName = isWeb ? localize('VS Code for Web', "{0} for the Web", this.productService.nameLong) : this.productService.nameLong;
+			const productName = isWeb ? localize('!!APP_NAME!! for Web', "{0} for the Web", this.productService.nameLong) : this.productService.nameLong;
 			const message = localize('cannot be installed', "The '{0}' extension is not available in {1}. Click 'More Information' to learn more.", this.extension.displayName || this.extension.identifier.id, productName);
@@ -524,3 +524,3 @@ export class InstallAction extends ExtensionAction {
 			} else if (this.extension.deprecationInfo.settings) {
-				detail = localize('deprecated with alternate settings message', "This extension is deprecated as this functionality is now built-in to VS Code.");
+				detail = localize('deprecated with alternate settings message', "This extension is deprecated as this functionality is now built-in to !!APP_NAME!!.");
 
@@ -912,3 +912,3 @@ export class UninstallAction extends ExtensionAction {
 			await this.extensionsWorkbenchService.uninstall(this.extension);
-			alert(localize('uninstallExtensionComplete', "Please reload Visual Studio Code to complete the uninstallation of the extension {0}.", this.extension.displayName));
+			alert(localize('uninstallExtensionComplete', "Please reload !!APP_NAME!! to complete the uninstallation of the extension {0}.", this.extension.displayName));
 		} catch (error) {
@@ -2565,3 +2565,3 @@ export class ExtensionStatusAction extends ExtensionAction {
 				const link = `[${localize('settings', "settings")}](${URI.parse(`command:workbench.action.openSettings?${encodeURIComponent(JSON.stringify([this.extension.deprecationInfo.settings.map(setting => `@id:${setting}`).join(' ')]))}`)})`;
-				this.updateStatus({ icon: warningIcon, message: new MarkdownString(localize('deprecated with alternate settings tooltip', "This extension is deprecated as this functionality is now built-in to VS Code. Configure these {0} to use this functionality.", link)) }, true);
+				this.updateStatus({ icon: warningIcon, message: new MarkdownString(localize('deprecated with alternate settings tooltip', "This extension is deprecated as this functionality is now built-in to !!APP_NAME!!. Configure these {0} to use this functionality.", link)) }, true);
 			} else {
diff --git a/src/vs/workbench/contrib/extensions/browser/extensionsWorkbenchService.ts b/src/vs/workbench/contrib/extensions/browser/extensionsWorkbenchService.ts
index bcf99d6..d473bf9 100644
--- a/src/vs/workbench/contrib/extensions/browser/extensionsWorkbenchService.ts
+++ b/src/vs/workbench/contrib/extensions/browser/extensionsWorkbenchService.ts
@@ -463,3 +463,3 @@ export class Extension implements IExtension {
 			return Promise.resolve(`# ${this.displayName || this.name}
-**Notice:** This extension is bundled with Visual Studio Code. It can be disabled but not uninstalled.
+**Notice:** This extension is bundled with !!APP_NAME!!. It can be disabled but not uninstalled.
 ## Features
@@ -501,3 +501,3 @@ ${this.description}
 		if (this.type === ExtensionType.System) {
-			return Promise.resolve(`Please check the [VS Code Release Notes](command:${ShowCurrentReleaseNotesActionId}) for changes to the built-in extensions.`);
+			return Promise.resolve(`Please check the [!!APP_NAME!! Release Notes](command:${ShowCurrentReleaseNotesActionId}) for changes to the built-in extensions.`);
 		}
diff --git a/src/vs/workbench/contrib/extensions/common/extensionsFileTemplate.ts b/src/vs/workbench/contrib/extensions/common/extensionsFileTemplate.ts
index 818e662..2450efc 100644
--- a/src/vs/workbench/contrib/extensions/common/extensionsFileTemplate.ts
+++ b/src/vs/workbench/contrib/extensions/common/extensionsFileTemplate.ts
@@ -29,3 +29,3 @@ export const ExtensionsConfigurationSchema: IJSONSchema = {
 			type: 'array',
-			description: localize('app.extensions.json.unwantedRecommendations', "List of extensions recommended by VS Code that should not be recommended for users of this workspace. The identifier of an extension is always '${publisher}.${name}'. For example: 'vscode.csharp'."),
+			description: localize('app.extensions.json.unwantedRecommendations', "List of extensions recommended by !!APP_NAME!! that should not be recommended for users of this workspace. The identifier of an extension is always '${publisher}.${name}'. For example: 'vscode.csharp'."),
 			items: {
@@ -48,3 +48,3 @@ export const ExtensionsConfigurationInitialContent: string = [
 	'\t],',
-	'\t// List of extensions recommended by VS Code that should not be recommended for users of this workspace.',
+	'\t// List of extensions recommended by !!APP_NAME!! that should not be recommended for users of this workspace.',
 	'\t"unwantedRecommendations": [',
diff --git a/src/vs/workbench/contrib/externalUriOpener/common/configuration.ts b/src/vs/workbench/contrib/externalUriOpener/common/configuration.ts
index f54ddfe..81ec478 100644
--- a/src/vs/workbench/contrib/externalUriOpener/common/configuration.ts
+++ b/src/vs/workbench/contrib/externalUriOpener/common/configuration.ts
@@ -57,3 +57,3 @@ export const externalUriOpenersConfigurationNode: IConfigurationNode = {
 						enum: [defaultExternalUriOpenerId],
-						enumDescriptions: [nls.localize('externalUriOpeners.defaultId', "Open using VS Code's standard opener.")],
+						enumDescriptions: [nls.localize('externalUriOpeners.defaultId', "Open using !!APP_NAME!!'s standard opener.")],
 					},
diff --git a/src/vs/workbench/contrib/localization/common/localization.contribution.ts b/src/vs/workbench/contrib/localization/common/localization.contribution.ts
index b89d74b..4f47a63 100644
--- a/src/vs/workbench/contrib/localization/common/localization.contribution.ts
+++ b/src/vs/workbench/contrib/localization/common/localization.contribution.ts
@@ -58,5 +58,5 @@ export class BaseLocalizationWorkbenchContribution extends Disposable implements
 										type: 'string',
-										description: localize('vscode.extension.contributes.localizations.translations.id', "Id of VS Code or Extension for which this translation is contributed to. Id of VS Code is always `vscode` and of extension should be in format `publisherId.extensionName`."),
+										description: localize('vscode.extension.contributes.localizations.translations.id', "Id of !!APP_NAME!! or Extension for which this translation is contributed to. Id of !!APP_NAME!! is always `vscode` and of extension should be in format `publisherId.extensionName`."),
 										pattern: '^((vscode)|([a-z0-9A-Z][a-z0-9A-Z-]*)\\.([a-z0-9A-Z][a-z0-9A-Z-]*))$',
-										patternErrorMessage: localize('vscode.extension.contributes.localizations.translations.id.pattern', "Id should be `vscode` or in format `publisherId.extensionName` for translating VS code or an extension respectively.")
+										patternErrorMessage: localize('vscode.extension.contributes.localizations.translations.id.pattern', "Id should be `vscode` or in format `publisherId.extensionName` for translating !!APP_NAME!! or an extension respectively.")
 									},
diff --git a/src/vs/workbench/contrib/localization/common/localizationsActions.ts b/src/vs/workbench/contrib/localization/common/localizationsActions.ts
index 8619144..a6ab349 100644
--- a/src/vs/workbench/contrib/localization/common/localizationsActions.ts
+++ b/src/vs/workbench/contrib/localization/common/localizationsActions.ts
@@ -26,3 +26,3 @@ export class ConfigureDisplayLanguageAction extends Action2 {
 			metadata: {
-				description: localize2('configureLocaleDescription', "Changes the locale of VS Code based on installed language packs. Common languages include French, Chinese, Spanish, Japanese, German, Korean, and more.")
+				description: localize2('configureLocaleDescription', "Changes the locale of !!APP_NAME!! based on installed language packs. Common languages include French, Chinese, Spanish, Japanese, German, Korean, and more.")
 			}
diff --git a/src/vs/workbench/contrib/preferences/browser/keyboardLayoutPicker.ts b/src/vs/workbench/contrib/preferences/browser/keyboardLayoutPicker.ts
index b533feb..7a11449 100644
--- a/src/vs/workbench/contrib/preferences/browser/keyboardLayoutPicker.ts
+++ b/src/vs/workbench/contrib/preferences/browser/keyboardLayoutPicker.ts
@@ -95,4 +95,4 @@ interface IUnknownLayout {
 const DEFAULT_CONTENT: string = [
-	`// ${nls.localize('displayLanguage', 'Defines the keyboard layout used in VS Code in the browser environment.')}`,
-	`// ${nls.localize('doc', 'Open VS Code and run "Developer: Inspect Key Mappings (JSON)" from Command Palette.')}`,
+	`// ${nls.localize('displayLanguage', 'Defines the keyboard layout used in !!APP_NAME!! in the browser environment.')}`,
+	`// ${nls.localize('doc', 'Open !!APP_NAME!! and run "Developer: Inspect Key Mappings (JSON)" from Command Palette.')}`,
 	``,
diff --git a/src/vs/workbench/contrib/remoteTunnel/electron-sandbox/remoteTunnel.contribution.ts b/src/vs/workbench/contrib/remoteTunnel/electron-sandbox/remoteTunnel.contribution.ts
index b716bcd..07b107b 100644
--- a/src/vs/workbench/contrib/remoteTunnel/electron-sandbox/remoteTunnel.contribution.ts
+++ b/src/vs/workbench/contrib/remoteTunnel/electron-sandbox/remoteTunnel.contribution.ts
@@ -560,3 +560,3 @@ export class RemoteTunnelWorkbenchContribution extends Disposable implements IWo
 								},
-								"You can now access this machine anywhere via the secure tunnel [{0}](command:{4}). To connect via a different machine, use the generated [{1}]({2}) link or use the [{6}]({7}) extension in the desktop or web. You can [configure](command:{3}) or [turn off](command:{5}) this access via the VS Code Accounts menu.",
+								"You can now access this machine anywhere via the secure tunnel [{0}](command:{4}). To connect via a different machine, use the generated [{1}]({2}) link or use the [{6}]({7}) extension in the desktop or web. You can [configure](command:{3}) or [turn off](command:{5}) this access via the !!APP_NAME!! Accounts menu.",
 								connectionInfo.tunnelName, connectionInfo.domain, linkToOpenForMarkdown, RemoteTunnelCommandIds.manage, RemoteTunnelCommandIds.configure, RemoteTunnelCommandIds.turnOff, remoteExtension.friendlyName, 'https://code.visualstudio.com/docs/remote/tunnels'
diff --git a/src/vs/workbench/contrib/tasks/browser/abstractTaskService.ts b/src/vs/workbench/contrib/tasks/browser/abstractTaskService.ts
index 2538528..acd9714 100644
--- a/src/vs/workbench/contrib/tasks/browser/abstractTaskService.ts
+++ b/src/vs/workbench/contrib/tasks/browser/abstractTaskService.ts
@@ -3200,3 +3200,3 @@ export abstract class AbstractTaskService extends Disposable implements ITaskSer
 						if (response.code && response.code === TerminateResponseCode.ProcessNotFound) {
-							this._notificationService.error(nls.localize('TerminateAction.noProcess', 'The launched process doesn\'t exist anymore. If the task spawned background tasks exiting VS Code might result in orphaned processes.'));
+							this._notificationService.error(nls.localize('TerminateAction.noProcess', 'The launched process doesn\'t exist anymore. If the task spawned background tasks exiting !!APP_NAME!! might result in orphaned processes.'));
 						} else {
diff --git a/src/vs/workbench/contrib/tasks/common/jsonSchemaCommon.ts b/src/vs/workbench/contrib/tasks/common/jsonSchemaCommon.ts
index 9db6b8a..b68a042 100644
--- a/src/vs/workbench/contrib/tasks/common/jsonSchemaCommon.ts
+++ b/src/vs/workbench/contrib/tasks/common/jsonSchemaCommon.ts
@@ -193,3 +193,3 @@ const schema: IJSONSchema = {
 					type: 'boolean',
-					description: nls.localize('JsonSchema.tasks.promptOnClose', 'Whether the user is prompted when VS Code closes with a running task.'),
+					description: nls.localize('JsonSchema.tasks.promptOnClose', 'Whether the user is prompted when !!APP_NAME!! closes with a running task.'),
 					default: false
@@ -247,3 +247,3 @@ const schema: IJSONSchema = {
 					type: 'boolean',
-					description: nls.localize('JsonSchema.promptOnClose', 'Whether the user is prompted when VS Code closes with a running background task.'),
+					description: nls.localize('JsonSchema.promptOnClose', 'Whether the user is prompted when !!APP_NAME!! closes with a running background task.'),
 					default: false
diff --git a/src/vs/workbench/contrib/tasks/common/jsonSchema_v2.ts b/src/vs/workbench/contrib/tasks/common/jsonSchema_v2.ts
index 42df6db..4eea384 100644
--- a/src/vs/workbench/contrib/tasks/common/jsonSchema_v2.ts
+++ b/src/vs/workbench/contrib/tasks/common/jsonSchema_v2.ts
@@ -411,3 +411,3 @@ const taskConfiguration: IJSONSchema = {
 			type: 'boolean',
-			description: nls.localize('JsonSchema.tasks.promptOnClose', 'Whether the user is prompted when VS Code closes with a running task.'),
+			description: nls.localize('JsonSchema.tasks.promptOnClose', 'Whether the user is prompted when !!APP_NAME!! closes with a running task.'),
 			default: false
diff --git a/src/vs/workbench/contrib/tasks/electron-sandbox/taskService.ts b/src/vs/workbench/contrib/tasks/electron-sandbox/taskService.ts
index 6a5728c..2c561bd 100644
--- a/src/vs/workbench/contrib/tasks/electron-sandbox/taskService.ts
+++ b/src/vs/workbench/contrib/tasks/electron-sandbox/taskService.ts
@@ -213,3 +213,3 @@ export class TaskService extends AbstractTaskService {
 						return this._dialogService.confirm({
-							message: nls.localize('TaskSystem.noProcess', 'The launched task doesn\'t exist anymore. If the task spawned background processes exiting VS Code might result in orphaned processes. To avoid this start the last background process with a wait flag.'),
+							message: nls.localize('TaskSystem.noProcess', 'The launched task doesn\'t exist anymore. If the task spawned background processes exiting !!APP_NAME!! might result in orphaned processes. To avoid this start the last background process with a wait flag.'),
 							primaryButton: nls.localize({ key: 'TaskSystem.exitAnyways', comment: ['&& denotes a mnemonic'] }, "&&Exit Anyways"),
diff --git a/src/vs/workbench/contrib/terminal/browser/terminalView.ts b/src/vs/workbench/contrib/terminal/browser/terminalView.ts
index 42ff0ac..7276ab8 100644
--- a/src/vs/workbench/contrib/terminal/browser/terminalView.ts
+++ b/src/vs/workbench/contrib/terminal/browser/terminalView.ts
@@ -213,3 +213,3 @@ export class TerminalViewPane extends ViewPane {
 					}];
-					this._notificationService.prompt(Severity.Warning, nls.localize('terminal.monospaceOnly', "The terminal only supports monospace fonts. Be sure to restart VS Code if this is a newly installed font."), choices);
+					this._notificationService.prompt(Severity.Warning, nls.localize('terminal.monospaceOnly', "The terminal only supports monospace fonts. Be sure to restart !!APP_NAME!! if this is a newly installed font."), choices);
 				}
diff --git a/src/vs/workbench/contrib/terminal/common/terminalConfiguration.ts b/src/vs/workbench/contrib/terminal/common/terminalConfiguration.ts
index 28aa98c..b0da694 100644
--- a/src/vs/workbench/contrib/terminal/common/terminalConfiguration.ts
+++ b/src/vs/workbench/contrib/terminal/common/terminalConfiguration.ts
@@ -314,3 +314,3 @@ const terminalConfiguration: IConfigurationNode = {
 		[TerminalSettingId.DetectLocale]: {
-			markdownDescription: localize('terminal.integrated.detectLocale', "Controls whether to detect and set the `$LANG` environment variable to a UTF-8 compliant option since VS Code's terminal only supports UTF-8 encoded data coming from the shell."),
+			markdownDescription: localize('terminal.integrated.detectLocale', "Controls whether to detect and set the `$LANG` environment variable to a UTF-8 compliant option since !!APP_NAME!!'s terminal only supports UTF-8 encoded data coming from the shell."),
 			type: 'string',
@@ -328,3 +328,3 @@ const terminalConfiguration: IConfigurationNode = {
 			markdownEnumDescriptions: [
-				localize('terminal.integrated.gpuAcceleration.auto', "Let VS Code detect which renderer will give the best experience."),
+				localize('terminal.integrated.gpuAcceleration.auto', "Let !!APP_NAME!! detect which renderer will give the best experience."),
 				localize('terminal.integrated.gpuAcceleration.on', "Enable GPU acceleration within the terminal."),
@@ -416,3 +416,3 @@ const terminalConfiguration: IConfigurationNode = {
 				'terminal.integrated.commandsToSkipShell',
-				"A set of command IDs whose keybindings will not be sent to the shell but instead always be handled by VS Code. This allows keybindings that would normally be consumed by the shell to act instead the same as when the terminal is not focused, for example `Ctrl+P` to launch Quick Open.\n\n&nbsp;\n\nMany commands are skipped by default. To override a default and pass that command's keybinding to the shell instead, add the command prefixed with the `-` character. For example add `-workbench.action.quickOpen` to allow `Ctrl+P` to reach the shell.\n\n&nbsp;\n\nThe following list of default skipped commands is truncated when viewed in Settings Editor. To see the full list, {1} and search for the first command from the list below.\n\n&nbsp;\n\nDefault Skipped Commands:\n\n{0}",
+				"A set of command IDs whose keybindings will not be sent to the shell but instead always be handled by !!APP_NAME!!. This allows keybindings that would normally be consumed by the shell to act instead the same as when the terminal is not focused, for example `Ctrl+P` to launch Quick Open.\n\n&nbsp;\n\nMany commands are skipped by default. To override a default and pass that command's keybinding to the shell instead, add the command prefixed with the `-` character. For example add `-workbench.action.quickOpen` to allow `Ctrl+P` to reach the shell.\n\n&nbsp;\n\nThe following list of default skipped commands is truncated when viewed in Settings Editor. To see the full list, {1} and search for the first command from the list below.\n\n&nbsp;\n\nDefault Skipped Commands:\n\n{0}",
 				DEFAULT_COMMANDS_TO_SKIP_SHELL.sort().map(command => `- ${command}`).join('\n'),
@@ -428,3 +428,3 @@ const terminalConfiguration: IConfigurationNode = {
 		[TerminalSettingId.AllowChords]: {
-			markdownDescription: localize('terminal.integrated.allowChords', "Whether or not to allow chord keybindings in the terminal. Note that when this is true and the keystroke results in a chord it will bypass {0}, setting this to false is particularly useful when you want ctrl+k to go to your shell (not VS Code).", '`#terminal.integrated.commandsToSkipShell#`'),
+			markdownDescription: localize('terminal.integrated.allowChords', "Whether or not to allow chord keybindings in the terminal. Note that when this is true and the keystroke results in a chord it will bypass {0}, setting this to false is particularly useful when you want ctrl+k to go to your shell (not !!APP_NAME!!).", '`#terminal.integrated.commandsToSkipShell#`'),
 			type: 'boolean',
@@ -439,3 +439,3 @@ const terminalConfiguration: IConfigurationNode = {
 			restricted: true,
-			markdownDescription: localize('terminal.integrated.env.osx', "Object with environment variables that will be added to the VS Code process to be used by the terminal on macOS. Set to `null` to delete the environment variable."),
+			markdownDescription: localize('terminal.integrated.env.osx', "Object with environment variables that will be added to the !!APP_NAME!! process to be used by the terminal on macOS. Set to `null` to delete the environment variable."),
 			type: 'object',
@@ -448,3 +448,3 @@ const terminalConfiguration: IConfigurationNode = {
 			restricted: true,
-			markdownDescription: localize('terminal.integrated.env.linux', "Object with environment variables that will be added to the VS Code process to be used by the terminal on Linux. Set to `null` to delete the environment variable."),
+			markdownDescription: localize('terminal.integrated.env.linux', "Object with environment variables that will be added to the !!APP_NAME!! process to be used by the terminal on Linux. Set to `null` to delete the environment variable."),
 			type: 'object',
@@ -457,3 +457,3 @@ const terminalConfiguration: IConfigurationNode = {
 			restricted: true,
-			markdownDescription: localize('terminal.integrated.env.windows', "Object with environment variables that will be added to the VS Code process to be used by the terminal on Windows. Set to `null` to delete the environment variable."),
+			markdownDescription: localize('terminal.integrated.env.windows', "Object with environment variables that will be added to the !!APP_NAME!! process to be used by the terminal on Windows. Set to `null` to delete the environment variable."),
 			type: 'object',
@@ -486,3 +486,3 @@ const terminalConfiguration: IConfigurationNode = {
 		[TerminalSettingId.WindowsUseConptyDll]: {
-			markdownDescription: localize('terminal.integrated.windowsUseConptyDll', "Whether to use the experimental conpty.dll (v1.22.250204002) shipped with VS Code, instead of the one bundled with Windows."),
+			markdownDescription: localize('terminal.integrated.windowsUseConptyDll', "Whether to use the experimental conpty.dll (v1.22.250204002) shipped with !!APP_NAME!!, instead of the one bundled with Windows."),
 			type: 'boolean',
@@ -593,3 +593,3 @@ const terminalConfiguration: IConfigurationNode = {
 			restricted: true,
-			markdownDescription: localize('terminal.integrated.shellIntegration.enabled', "Determines whether or not shell integration is auto-injected to support features like enhanced command tracking and current working directory detection. \n\nShell integration works by injecting the shell with a startup script. The script gives VS Code insight into what is happening within the terminal.\n\nSupported shells:\n\n- Linux/macOS: bash, fish, pwsh, zsh\n - Windows: pwsh, git bash\n\nThis setting applies only when terminals are created, so you will need to restart your terminals for it to take effect.\n\n Note that the script injection may not work if you have custom arguments defined in the terminal profile, have enabled {1}, have a [complex bash `PROMPT_COMMAND`](https://code.visualstudio.com/docs/editor/integrated-terminal#_complex-bash-promptcommand), or other unsupported setup. To disable decorations, see {0}", '`#terminal.integrated.shellIntegration.decorationsEnabled#`', '`#editor.accessibilitySupport#`'),
+			markdownDescription: localize('terminal.integrated.shellIntegration.enabled', "Determines whether or not shell integration is auto-injected to support features like enhanced command tracking and current working directory detection. \n\nShell integration works by injecting the shell with a startup script. The script gives !!APP_NAME!! insight into what is happening within the terminal.\n\nSupported shells:\n\n- Linux/macOS: bash, fish, pwsh, zsh\n - Windows: pwsh, git bash\n\nThis setting applies only when terminals are created, so you will need to restart your terminals for it to take effect.\n\n Note that the script injection may not work if you have custom arguments defined in the terminal profile, have enabled {1}, have a [complex bash `PROMPT_COMMAND`](https://code.visualstudio.com/docs/editor/integrated-terminal#_complex-bash-promptcommand), or other unsupported setup. To disable decorations, see {0}", '`#terminal.integrated.shellIntegration.decorationsEnabled#`', '`#editor.accessibilitySupport#`'),
 			type: 'boolean',
diff --git a/src/vs/workbench/contrib/terminalContrib/autoReplies/common/terminalAutoRepliesConfiguration.ts b/src/vs/workbench/contrib/terminalContrib/autoReplies/common/terminalAutoRepliesConfiguration.ts
index 4979520..49d0cbd 100644
--- a/src/vs/workbench/contrib/terminalContrib/autoReplies/common/terminalAutoRepliesConfiguration.ts
+++ b/src/vs/workbench/contrib/terminalContrib/autoReplies/common/terminalAutoRepliesConfiguration.ts
@@ -19,3 +19,3 @@ export const terminalAutoRepliesConfiguration: IStringDictionary<IConfigurationP
 	[TerminalAutoRepliesSettingId.AutoReplies]: {
-		markdownDescription: localize('terminal.integrated.autoReplies', "A set of messages that, when encountered in the terminal, will be automatically responded to. Provided the message is specific enough, this can help automate away common responses.\n\nRemarks:\n\n- Use {0} to automatically respond to the terminate batch job prompt on Windows.\n- The message includes escape sequences so the reply might not happen with styled text.\n- Each reply can only happen once every second.\n- Use {1} in the reply to mean the enter key.\n- To unset a default key, set the value to null.\n- Restart VS Code if new don't apply.", '`"Terminate batch job (Y/N)": "Y\\r"`', '`"\\r"`'),
+		markdownDescription: localize('terminal.integrated.autoReplies', "A set of messages that, when encountered in the terminal, will be automatically responded to. Provided the message is specific enough, this can help automate away common responses.\n\nRemarks:\n\n- Use {0} to automatically respond to the terminate batch job prompt on Windows.\n- The message includes escape sequences so the reply might not happen with styled text.\n- Each reply can only happen once every second.\n- Use {1} in the reply to mean the enter key.\n- To unset a default key, set the value to null.\n- Restart !!APP_NAME!! if new don't apply.", '`"Terminate batch job (Y/N)": "Y\\r"`', '`"\\r"`'),
 		type: 'object',
diff --git a/src/vs/workbench/contrib/update/browser/update.ts b/src/vs/workbench/contrib/update/browser/update.ts
index 3def92a..fa835bf 100644
--- a/src/vs/workbench/contrib/update/browser/update.ts
+++ b/src/vs/workbench/contrib/update/browser/update.ts
@@ -577,4 +577,4 @@ export class SwitchProductQualityContribution extends Disposable implements IWor
 							detail: newQuality === 'insider' ?
-								nls.localize('relaunchDetailInsiders', "Press the reload button to switch to the Insiders version of VS Code.") :
-								nls.localize('relaunchDetailStable', "Press the reload button to switch to the Stable version of VS Code."),
+								nls.localize('relaunchDetailInsiders', "Press the reload button to switch to the Insiders version of !!APP_NAME!!.") :
+								nls.localize('relaunchDetailStable', "Press the reload button to switch to the Stable version of !!APP_NAME!!."),
 							primaryButton: nls.localize({ key: 'reload', comment: ['&& denotes a mnemonic'] }, "&&Reload")
@@ -613,3 +613,3 @@ export class SwitchProductQualityContribution extends Disposable implements IWor
 						message: nls.localize('selectSyncService.message', "Choose the settings sync service to use after changing the version"),
-						detail: nls.localize('selectSyncService.detail', "The Insiders version of VS Code will synchronize your settings, keybindings, extensions, snippets and UI State using separate insiders settings sync service by default."),
+						detail: nls.localize('selectSyncService.detail', "The Insiders version of !!APP_NAME!! will synchronize your settings, keybindings, extensions, snippets and UI State using separate insiders settings sync service by default."),
 						buttons: [
diff --git a/src/vs/workbench/contrib/url/browser/trustedDomainsFileSystemProvider.ts b/src/vs/workbench/contrib/url/browser/trustedDomainsFileSystemProvider.ts
index d508a0d..35d7df1 100644
--- a/src/vs/workbench/contrib/url/browser/trustedDomainsFileSystemProvider.ts
+++ b/src/vs/workbench/contrib/url/browser/trustedDomainsFileSystemProvider.ts
@@ -55,3 +55,3 @@ function computeTrustedDomainContent(defaultTrustedDomains: string[], trustedDom
 	if (defaultTrustedDomains.length > 0) {
-		content += `// By default, VS Code trusts "localhost" as well as the following domains:\n`;
+		content += `// By default, !!APP_NAME!! trusts "localhost" as well as the following domains:\n`;
 		defaultTrustedDomains.forEach(d => {
@@ -60,3 +60,3 @@ function computeTrustedDomainContent(defaultTrustedDomains: string[], trustedDom
 	} else {
-		content += `// By default, VS Code trusts "localhost".\n`;
+		content += `// By default, !!APP_NAME!! trusts "localhost".\n`;
 	}
diff --git a/src/vs/workbench/contrib/welcomeGettingStarted/browser/gettingStarted.contribution.ts b/src/vs/workbench/contrib/welcomeGettingStarted/browser/gettingStarted.contribution.ts
index a57f9c1..cc198f8 100644
--- a/src/vs/workbench/contrib/welcomeGettingStarted/browser/gettingStarted.contribution.ts
+++ b/src/vs/workbench/contrib/welcomeGettingStarted/browser/gettingStarted.contribution.ts
@@ -51,3 +51,3 @@ registerAction2(class extends Action2 {
 			metadata: {
-				description: localize2('minWelcomeDescription', 'Opens a Walkthrough to help you get started in VS Code.')
+				description: localize2('minWelcomeDescription', 'Opens a Walkthrough to help you get started in !!APP_NAME!!.')
 			}
@@ -341,3 +341,3 @@ configurationRegistry.registerConfiguration({
 				localize({ comment: ['This is the description for a setting. Values surrounded by single quotes are not to be translated.'], key: 'workbench.startupEditor.none' }, "Start without an editor."),
-				localize({ comment: ['This is the description for a setting. Values surrounded by single quotes are not to be translated.'], key: 'workbench.startupEditor.welcomePage' }, "Open the Welcome page, with content to aid in getting started with VS Code and extensions."),
+				localize({ comment: ['This is the description for a setting. Values surrounded by single quotes are not to be translated.'], key: 'workbench.startupEditor.welcomePage' }, "Open the Welcome page, with content to aid in getting started with !!APP_NAME!! and extensions."),
 				localize({ comment: ['This is the description for a setting. Values surrounded by single quotes are not to be translated.'], key: 'workbench.startupEditor.readme' }, "Open the README when opening a folder that contains one, fallback to 'welcomePage' otherwise. Note: This is only observed as a global configuration, it will be ignored if set in a workspace or folder configuration."),
diff --git a/src/vs/workbench/contrib/welcomeGettingStarted/browser/gettingStartedExtensionPoint.ts b/src/vs/workbench/contrib/welcomeGettingStarted/browser/gettingStartedExtensionPoint.ts
index 3f1c098..3b2a175 100644
--- a/src/vs/workbench/contrib/welcomeGettingStarted/browser/gettingStartedExtensionPoint.ts
+++ b/src/vs/workbench/contrib/welcomeGettingStarted/browser/gettingStartedExtensionPoint.ts
@@ -161,3 +161,3 @@ export const walkthroughsExtensionPoint = ExtensionsRegistry.registerExtensionPo
 											label: 'onCommand',
-											description: localize('walkthroughs.steps.completionEvents.onCommand', 'Check off step when a given command is executed anywhere in VS Code.'),
+											description: localize('walkthroughs.steps.completionEvents.onCommand', 'Check off step when a given command is executed anywhere in !!APP_NAME!!.'),
 											body: 'onCommand:${1:commandId}'
diff --git a/src/vs/workbench/contrib/welcomeGettingStarted/common/gettingStartedContent.ts b/src/vs/workbench/contrib/welcomeGettingStarted/common/gettingStartedContent.ts
index c7074a5..4fd9ae7 100644
--- a/src/vs/workbench/contrib/welcomeGettingStarted/common/gettingStartedContent.ts
+++ b/src/vs/workbench/contrib/welcomeGettingStarted/common/gettingStartedContent.ts
@@ -14,3 +14,2 @@ import { CONTEXT_ACCESSIBILITY_MODE_ENABLED } from '../../../../platform/accessi
 import { URI } from '../../../../base/common/uri.js';
-import product from '../../../../platform/product/common/product.js';
 
@@ -213,24 +212,2 @@ const Button = (title: string, href: string) => `[${title}](${href})`;
 
-const CopilotStepTitle = localize('gettingStarted.copilotSetup.title', "Use AI features with Copilot for free");
-const CopilotDescription = localize({ key: 'gettingStarted.copilotSetup.description', comment: ['{Locked="["}', '{Locked="]({0})"}'] }, "You can use [Copilot]({0}) to generate code across multiple files, fix errors, ask questions about your code and much more using natural language.", product.defaultChatAgent?.documentationUrl ?? '');
-const CopilotSignedOutButton = Button(localize('setupCopilotButton.signIn', "Set up Copilot"), `command:workbench.action.chat.triggerSetup`);
-const CopilotSignedInButton = Button(localize('setupCopilotButton.setup', "Set up Copilot"), `command:workbench.action.chat.triggerSetup`);
-const CopilotCompleteButton = Button(localize('setupCopilotButton.chatWithCopilot', "Chat with Copilot"), 'command:workbench.action.chat.open');
-
-function createCopilotSetupStep(id: string, button: string, when: string, includeTerms: boolean): BuiltinGettingStartedStep {
-	const description = includeTerms ?
-		`${CopilotDescription}\n\n${button}` :
-		`${CopilotDescription}\n${button}`;
-
-	return {
-		id,
-		title: CopilotStepTitle,
-		description,
-		when,
-		media: {
-			type: 'svg', altText: 'VS Code Copilot multi file edits', path: 'multi-file-edits.svg'
-		},
-	};
-}
-
 export const walkthroughs: GettingStartedWalkthroughContent = [
@@ -238,3 +215,3 @@ export const walkthroughs: GettingStartedWalkthroughContent = [
 		id: 'Setup',
-		title: localize('gettingStarted.setup.title', "Get Started with VS Code"),
+		title: localize('gettingStarted.setup.title', "Get Started with !!APP_NAME!!"),
 		description: localize('gettingStarted.setup.description', "Customize your editor, learn the basics, and start coding"),
@@ -243,3 +220,3 @@ export const walkthroughs: GettingStartedWalkthroughContent = [
 		when: '!isWeb',
-		walkthroughPageTitle: localize('gettingStarted.setup.walkthroughPageTitle', 'Setup VS Code'),
+		walkthroughPageTitle: localize('gettingStarted.setup.walkthroughPageTitle', 'Setup !!APP_NAME!!'),
 		next: 'Beginner',
@@ -248,5 +225,2 @@ export const walkthroughs: GettingStartedWalkthroughContent = [
 			steps: [
-				createCopilotSetupStep('CopilotSetupSignedOut', CopilotSignedOutButton, 'chatSetupSignedOut', true),
-				createCopilotSetupStep('CopilotSetupComplete', CopilotCompleteButton, 'chatSetupInstalled && (chatPlanPro || chatPlanLimited)', false),
-				createCopilotSetupStep('CopilotSetupSignedIn', CopilotSignedInButton, '!chatSetupSignedOut && (!chatSetupInstalled || chatPlanCanSignUp)', true),
 				{
@@ -264,6 +238,6 @@ export const walkthroughs: GettingStartedWalkthroughContent = [
 					title: localize('gettingStarted.extensions.title', "Code with extensions"),
-					description: localize('gettingStarted.extensionsWeb.description.interpolated', "Extensions are VS Code's power-ups. A growing number are becoming available in the web.\n{0}", Button(localize('browsePopularWeb', "Browse Popular Web Extensions"), 'command:workbench.extensions.action.showPopularExtensions')),
+					description: localize('gettingStarted.extensionsWeb.description.interpolated', "Extensions are !!APP_NAME!!'s power-ups. A growing number are becoming available in the web.\n{0}", Button(localize('browsePopularWeb', "Browse Popular Web Extensions"), 'command:workbench.extensions.action.showPopularExtensions')),
 					when: 'workspacePlatform == \'webworker\'',
 					media: {
-						type: 'svg', altText: 'VS Code extension marketplace with featured language extensions', path: 'extensions-web.svg'
+						type: 'svg', altText: '!!APP_NAME!! extension marketplace with featured language extensions', path: 'extensions-web.svg'
 					},
@@ -283,5 +257,5 @@ export const walkthroughs: GettingStartedWalkthroughContent = [
 				// 	title: localize('gettingStarted.settings.title', "Tune your settings"),
-				// 	description: localize('gettingStarted.settings.description.interpolated', "Customize every aspect of VS Code and your extensions to your liking. Commonly used settings are listed first to get you started.\n{0}", Button(localize('tweakSettings', "Open Settings"), 'command:toSide:workbench.action.openSettings')),
+				// 	description: localize('gettingStarted.settings.description.interpolated', "Customize every aspect of !!APP_NAME!! and your extensions to your liking. Commonly used settings are listed first to get you started.\n{0}", Button(localize('tweakSettings', "Open Settings"), 'command:toSide:workbench.action.openSettings')),
 				// 	media: {
-				// 		type: 'svg', altText: 'VS Code Settings', path: 'settings.svg'
+				// 		type: 'svg', altText: '!!APP_NAME!! Settings', path: 'settings.svg'
 				// 	},
@@ -301,3 +275,3 @@ export const walkthroughs: GettingStartedWalkthroughContent = [
 					title: localize('gettingStarted.settings.title', "Tune your settings"),
-					description: localize('gettingStarted.settingsAndSync.description.interpolated', "Customize every aspect of VS Code and your extensions to your liking. [Back up and sync](command:workbench.userDataSync.actions.turnOn) your essential customizations across all your devices.\n{0}", Button(localize('tweakSettings', "Open Settings"), 'command:toSide:workbench.action.openSettings')),
+					description: localize('gettingStarted.settingsAndSync.description.interpolated', "Customize every aspect of !!APP_NAME!! and your extensions to your liking. [Back up and sync](command:workbench.userDataSync.actions.turnOn) your essential customizations across all your devices.\n{0}", Button(localize('tweakSettings', "Open Settings"), 'command:toSide:workbench.action.openSettings')),
 					when: 'syncStatus != uninitialized',
@@ -305,3 +279,3 @@ export const walkthroughs: GettingStartedWalkthroughContent = [
 					media: {
-						type: 'svg', altText: 'VS Code Settings', path: 'settings.svg'
+						type: 'svg', altText: '!!APP_NAME!! Settings', path: 'settings.svg'
 					},
@@ -311,3 +285,3 @@ export const walkthroughs: GettingStartedWalkthroughContent = [
 					title: localize('gettingStarted.commandPalette.title', "Unlock productivity with the Command Palette "),
-					description: localize('gettingStarted.commandPalette.description.interpolated', "Run commands without reaching for your mouse to accomplish any task in VS Code.\n{0}", Button(localize('commandPalette', "Open Command Palette"), 'command:workbench.action.showCommands')),
+					description: localize('gettingStarted.commandPalette.description.interpolated', "Run commands without reaching for your mouse to accomplish any task in !!APP_NAME!!.\n{0}", Button(localize('commandPalette', "Open Command Palette"), 'command:workbench.action.showCommands')),
 					media: { type: 'svg', altText: 'Command Palette overlay for searching and executing commands.', path: 'commandPalette.svg' },
@@ -318,3 +292,3 @@ export const walkthroughs: GettingStartedWalkthroughContent = [
 				// 	title: localize('gettingStarted.setup.OpenFolder.title', "Open up your code"),
-				// 	description: localize('gettingStarted.setup.OpenFolder.description.interpolated', "You're all set to start coding. Open a project folder to get your files into VS Code.\n{0}", Button(localize('pickFolder', "Pick a Folder"), 'command:workbench.action.files.openFileFolder')),
+				// 	description: localize('gettingStarted.setup.OpenFolder.description.interpolated', "You're all set to start coding. Open a project folder to get your files into !!APP_NAME!!.\n{0}", Button(localize('pickFolder', "Pick a Folder"), 'command:workbench.action.files.openFileFolder')),
 				// 	when: 'isMac && workspaceFolderCount == 0',
@@ -327,3 +301,3 @@ export const walkthroughs: GettingStartedWalkthroughContent = [
 				// 	title: localize('gettingStarted.setup.OpenFolder.title', "Open up your code"),
-				// 	description: localize('gettingStarted.setup.OpenFolder.description.interpolated', "You're all set to start coding. Open a project folder to get your files into VS Code.\n{0}", Button(localize('pickFolder', "Pick a Folder"), 'command:workbench.action.files.openFolder')),
+				// 	description: localize('gettingStarted.setup.OpenFolder.description.interpolated', "You're all set to start coding. Open a project folder to get your files into !!APP_NAME!!.\n{0}", Button(localize('pickFolder', "Pick a Folder"), 'command:workbench.action.files.openFolder')),
 				// 	when: '!isMac && workspaceFolderCount == 0',
@@ -345,4 +319,4 @@ export const walkthroughs: GettingStartedWalkthroughContent = [
 					title: localize('gettingStarted.videoTutorial.title', "Watch video tutorials"),
-					description: localize('gettingStarted.videoTutorial.description.interpolated', "Watch the first in a series of short & practical video tutorials for VS Code's key features.\n{0}", Button(localize('watch', "Watch Tutorial"), 'https://aka.ms/vscode-getting-started-video')),
-					media: { type: 'svg', altText: 'VS Code Settings', path: 'learn.svg' },
+					description: localize('gettingStarted.videoTutorial.description.interpolated', "Watch the first in a series of short & practical video tutorials for !!APP_NAME!!'s key features.\n{0}", Button(localize('watch', "Watch Tutorial"), 'https://aka.ms/vscode-getting-started-video')),
+					media: { type: 'svg', altText: '!!APP_NAME!! Settings', path: 'learn.svg' },
 				}
@@ -354,3 +328,3 @@ export const walkthroughs: GettingStartedWalkthroughContent = [
 		id: 'SetupWeb',
-		title: localize('gettingStarted.setupWeb.title', "Get Started with VS Code for the Web"),
+		title: localize('gettingStarted.setupWeb.title', "Get Started with !!APP_NAME!! for the Web"),
 		description: localize('gettingStarted.setupWeb.description', "Customize your editor, learn the basics, and start coding"),
@@ -360,3 +334,3 @@ export const walkthroughs: GettingStartedWalkthroughContent = [
 		next: 'Beginner',
-		walkthroughPageTitle: localize('gettingStarted.setupWeb.walkthroughPageTitle', 'Setup VS Code Web'),
+		walkthroughPageTitle: localize('gettingStarted.setupWeb.walkthroughPageTitle', 'Setup !!APP_NAME!! Web'),
 		content: {
@@ -386,6 +360,6 @@ export const walkthroughs: GettingStartedWalkthroughContent = [
 					title: localize('gettingStarted.extensions.title', "Code with extensions"),
-					description: localize('gettingStarted.extensionsWeb.description.interpolated', "Extensions are VS Code's power-ups. A growing number are becoming available in the web.\n{0}", Button(localize('browsePopularWeb', "Browse Popular Web Extensions"), 'command:workbench.extensions.action.showPopularExtensions')),
+					description: localize('gettingStarted.extensionsWeb.description.interpolated', "Extensions are !!APP_NAME!!'s power-ups. A growing number are becoming available in the web.\n{0}", Button(localize('browsePopularWeb', "Browse Popular Web Extensions"), 'command:workbench.extensions.action.showPopularExtensions')),
 					when: 'workspacePlatform == \'webworker\'',
 					media: {
-						type: 'svg', altText: 'VS Code extension marketplace with featured language extensions', path: 'extensions-web.svg'
+						type: 'svg', altText: '!!APP_NAME!! extension marketplace with featured language extensions', path: 'extensions-web.svg'
 					},
@@ -414,3 +388,3 @@ export const walkthroughs: GettingStartedWalkthroughContent = [
 					title: localize('gettingStarted.commandPalette.title', "Unlock productivity with the Command Palette "),
-					description: localize('gettingStarted.commandPalette.description.interpolated', "Run commands without reaching for your mouse to accomplish any task in VS Code.\n{0}", Button(localize('commandPalette', "Open Command Palette"), 'command:workbench.action.showCommands')),
+					description: localize('gettingStarted.commandPalette.description.interpolated', "Run commands without reaching for your mouse to accomplish any task in !!APP_NAME!!.\n{0}", Button(localize('commandPalette', "Open Command Palette"), 'command:workbench.action.showCommands')),
 					media: { type: 'svg', altText: 'Command Palette overlay for searching and executing commands.', path: 'commandPalette.svg' },
@@ -420,3 +394,3 @@ export const walkthroughs: GettingStartedWalkthroughContent = [
 					title: localize('gettingStarted.setup.OpenFolder.title', "Open up your code"),
-					description: localize('gettingStarted.setup.OpenFolderWeb.description.interpolated', "You're all set to start coding. You can open a local project or a remote repository to get your files into VS Code.\n{0}\n{1}", Button(localize('openFolder', "Open Folder"), 'command:workbench.action.addRootFolder'), Button(localize('openRepository', "Open Repository"), 'command:remoteHub.openRepository')),
+					description: localize('gettingStarted.setup.OpenFolderWeb.description.interpolated', "You're all set to start coding. You can open a local project or a remote repository to get your files into !!APP_NAME!!.\n{0}\n{1}", Button(localize('openFolder', "Open Folder"), 'command:workbench.action.addRootFolder'), Button(localize('openRepository', "Open Repository"), 'command:remoteHub.openRepository')),
 					when: 'workspaceFolderCount == 0',
@@ -441,3 +415,3 @@ export const walkthroughs: GettingStartedWalkthroughContent = [
 		title: localize('gettingStarted.setupAccessibility.title', "Get Started with Accessibility Features"),
-		description: localize('gettingStarted.setupAccessibility.description', "Learn the tools and shortcuts that make VS Code accessible. Note that some actions are not actionable from within the context of the walkthrough."),
+		description: localize('gettingStarted.setupAccessibility.description', "Learn the tools and shortcuts that make !!APP_NAME!! accessible. Note that some actions are not actionable from within the context of the walkthrough."),
 		isFeatured: true,
@@ -446,3 +420,3 @@ export const walkthroughs: GettingStartedWalkthroughContent = [
 		next: 'Setup',
-		walkthroughPageTitle: localize('gettingStarted.setupAccessibility.walkthroughPageTitle', 'Setup VS Code Accessibility'),
+		walkthroughPageTitle: localize('gettingStarted.setupAccessibility.walkthroughPageTitle', 'Setup !!APP_NAME!! Accessibility'),
 		content: {
@@ -477,3 +451,3 @@ export const walkthroughs: GettingStartedWalkthroughContent = [
 					title: localize('gettingStarted.commandPaletteAccessibility.title', "Unlock productivity with the Command Palette "),
-					description: localize('gettingStarted.commandPaletteAccessibility.description.interpolated', "Run commands without reaching for your mouse to accomplish any task in VS Code.\n{0}", Button(localize('commandPalette', "Open Command Palette"), 'command:workbench.action.showCommands')),
+					description: localize('gettingStarted.commandPaletteAccessibility.description.interpolated', "Run commands without reaching for your mouse to accomplish any task in !!APP_NAME!!.\n{0}", Button(localize('commandPalette', "Open Command Palette"), 'command:workbench.action.showCommands')),
 					media: { type: 'markdown', path: 'empty' },
@@ -550,6 +524,6 @@ export const walkthroughs: GettingStartedWalkthroughContent = [
 					title: localize('gettingStarted.extensions.title', "Code with extensions"),
-					description: localize('gettingStarted.extensions.description.interpolated', "Extensions are VS Code's power-ups. They range from handy productivity hacks, expanding out-of-the-box features, to adding completely new capabilities.\n{0}", Button(localize('browsePopular', "Browse Popular Extensions"), 'command:workbench.extensions.action.showPopularExtensions')),
+					description: localize('gettingStarted.extensions.description.interpolated', "Extensions are !!APP_NAME!!'s power-ups. They range from handy productivity hacks, expanding out-of-the-box features, to adding completely new capabilities.\n{0}", Button(localize('browsePopular', "Browse Popular Extensions"), 'command:workbench.extensions.action.showPopularExtensions')),
 					when: 'workspacePlatform != \'webworker\'',
 					media: {
-						type: 'svg', altText: 'VS Code extension marketplace with featured language extensions', path: 'extensions.svg'
+						type: 'svg', altText: '!!APP_NAME!! extension marketplace with featured language extensions', path: 'extensions.svg'
 					},
diff --git a/src/vs/workbench/contrib/welcomeWalkthrough/browser/editor/vs_code_editor_walkthrough.ts b/src/vs/workbench/contrib/welcomeWalkthrough/browser/editor/vs_code_editor_walkthrough.ts
index bdd30bf..5023e82 100644
--- a/src/vs/workbench/contrib/welcomeWalkthrough/browser/editor/vs_code_editor_walkthrough.ts
+++ b/src/vs/workbench/contrib/welcomeWalkthrough/browser/editor/vs_code_editor_walkthrough.ts
@@ -13,3 +13,3 @@ export default function content(accessor: ServicesAccessor) {
 ## Interactive Editor Playground
-The core editor in VS Code is packed with features.  This page highlights a number of them and lets you interactively try them out through the use of a number of embedded editors.  For full details on the editor features for VS Code and more head over to our [documentation](https://code.visualstudio.com/docs).
+The core editor in !!APP_NAME!! is packed with features.  This page highlights a number of them and lets you interactively try them out through the use of a number of embedded editors.  For full details on the editor features for !!APP_NAME!! and more head over to our [documentation](https://code.visualstudio.com/docs).
 
@@ -46,3 +46,3 @@ That is the tip of the iceberg for multi-cursor editing. Have a look at the sele
 
-Visual Studio Code comes with the powerful IntelliSense for JavaScript and TypeScript pre-installed. In the below example, position the text cursor right after the dot and press kb(editor.action.triggerSuggest) to invoke IntelliSense.  Notice how the suggestions come from the Canvas API.
+!!APP_NAME!! comes with the powerful IntelliSense for JavaScript and TypeScript pre-installed. In the below example, position the text cursor right after the dot and press kb(editor.action.triggerSuggest) to invoke IntelliSense.  Notice how the suggestions come from the Canvas API.
 
@@ -97,3 +97,3 @@ function Book(title, author) {
 
-> **JSDoc Tip:** VS Code's IntelliSense uses JSDoc comments to provide richer suggestions. The types and documentation from JSDoc comments show up when you hover over a reference to |Book| or in IntelliSense when you create a new instance of |Book|.
+> **JSDoc Tip:** !!APP_NAME!!'s IntelliSense uses JSDoc comments to provide richer suggestions. The types and documentation from JSDoc comments show up when you hover over a reference to |Book| or in IntelliSense when you create a new instance of |Book|.
 
@@ -183,3 +183,3 @@ easy = 42;
 ## Thanks!
-Well if you have got this far then you will have touched on some of the editing features in Visual Studio Code.  But don't stop now :)  We have lots of additional [documentation](https://code.visualstudio.com/docs), [introductory videos](https://code.visualstudio.com/docs/getstarted/introvideos) and [tips and tricks](https://go.microsoft.com/fwlink/?linkid=852118) for the product that will help you learn how to use it.  And while you are here, here are a few additional things you can try:
+Well if you have got this far then you will have touched on some of the editing features in !!APP_NAME!!.  But don't stop now :)  We have lots of additional [documentation](https://code.visualstudio.com/docs), [introductory videos](https://code.visualstudio.com/docs/getstarted/introvideos) and [tips and tricks](https://go.microsoft.com/fwlink/?linkid=852118) for the product that will help you learn how to use it.  And while you are here, here are a few additional things you can try:
 - Open the Integrated Terminal by pressing kb(workbench.action.terminal.toggleTerminal), then see what's possible by [reviewing the terminal documentation](https://code.visualstudio.com/docs/editor/integrated-terminal)
diff --git a/src/vs/workbench/contrib/workspace/browser/workspace.contribution.ts b/src/vs/workbench/contrib/workspace/browser/workspace.contribution.ts
index c512b64..8034183 100644
--- a/src/vs/workbench/contrib/workspace/browser/workspace.contribution.ts
+++ b/src/vs/workbench/contrib/workspace/browser/workspace.contribution.ts
@@ -733,3 +733,3 @@ Registry.as<IConfigurationRegistry>(ConfigurationExtensions.Configuration)
 				default: true,
-				description: localize('workspace.trust.description', "Controls whether or not Workspace Trust is enabled within VS Code."),
+				description: localize('workspace.trust.description', "Controls whether or not Workspace Trust is enabled within !!APP_NAME!!."),
 				tags: [WORKSPACE_TRUST_SETTING_TAG],
@@ -779,3 +779,3 @@ Registry.as<IConfigurationRegistry>(ConfigurationExtensions.Configuration)
 				default: true,
-				markdownDescription: localize('workspace.trust.emptyWindow.description', "Controls whether or not the empty window is trusted by default within VS Code. When used with `#{0}#`, you can enable the full functionality of VS Code without prompting in an empty window.", WORKSPACE_TRUST_UNTRUSTED_FILES),
+				markdownDescription: localize('workspace.trust.emptyWindow.description', "Controls whether or not the empty window is trusted by default within !!APP_NAME!!. When used with `#{0}#`, you can enable the full functionality of !!APP_NAME!! without prompting in an empty window.", WORKSPACE_TRUST_UNTRUSTED_FILES),
 				tags: [WORKSPACE_TRUST_SETTING_TAG],
diff --git a/src/vs/workbench/electron-sandbox/desktop.contribution.ts b/src/vs/workbench/electron-sandbox/desktop.contribution.ts
index d57c6d6..6d846f7 100644
--- a/src/vs/workbench/electron-sandbox/desktop.contribution.ts
+++ b/src/vs/workbench/electron-sandbox/desktop.contribution.ts
@@ -361,3 +361,3 @@ import { registerWorkbenchContribution2, WorkbenchPhase } from '../common/contri
 		allowTrailingCommas: true,
-		description: 'VSCode static command line definition file',
+		description: '!!APP_NAME!! static command line definition file',
 		type: 'object',
@@ -406,3 +406,3 @@ import { registerWorkbenchContribution2, WorkbenchPhase } from '../common/contri
 				type: 'boolean',
-				description: localize('argv.disableChromiumSandbox', "Disables the Chromium sandbox. This is useful when running VS Code as elevated on Linux and running under Applocker on Windows.")
+				description: localize('argv.disableChromiumSandbox', "Disables the Chromium sandbox. This is useful when running !!APP_NAME!! as elevated on Linux and running under Applocker on Windows.")
 			},
@@ -410,3 +410,3 @@ import { registerWorkbenchContribution2, WorkbenchPhase } from '../common/contri
 				type: 'boolean',
-				description: localize('argv.useInMemorySecretStorage', "Ensures that an in-memory store will be used for secret storage instead of using the OS's credential store. This is often used when running VS Code extension tests or when you're experiencing difficulties with the credential store.")
+				description: localize('argv.useInMemorySecretStorage', "Ensures that an in-memory store will be used for secret storage instead of using the OS's credential store. This is often used when running !!APP_NAME!! extension tests or when you're experiencing difficulties with the credential store.")
 			}
diff --git a/src/vs/workbench/services/extensionManagement/common/extensionManagementService.ts b/src/vs/workbench/services/extensionManagement/common/extensionManagementService.ts
index 798de91..3727e24 100644
--- a/src/vs/workbench/services/extensionManagement/common/extensionManagementService.ts
+++ b/src/vs/workbench/services/extensionManagement/common/extensionManagementService.ts
@@ -1044,3 +1044,3 @@ export class ExtensionManagementService extends Disposable implements IWorkbench
 
-		const productName = localize('VS Code for Web', "{0} for the Web", this.productService.nameLong);
+		const productName = localize('!!APP_NAME!! for Web', "{0} for the Web", this.productService.nameLong);
 		const virtualWorkspaceSupport = this.extensionManifestPropertiesService.getExtensionVirtualWorkspaceSupportType(manifest);
diff --git a/src/vs/workbench/services/extensions/common/extensionsRegistry.ts b/src/vs/workbench/services/extensions/common/extensionsRegistry.ts
index 859b976..dc0a455 100644
--- a/src/vs/workbench/services/extensions/common/extensionsRegistry.ts
+++ b/src/vs/workbench/services/extensions/common/extensionsRegistry.ts
@@ -181,3 +181,3 @@ export const schema: IJSONSchema = {
 					type: 'string',
-					description: nls.localize('vscode.extension.engines.vscode', 'For VS Code extensions, specifies the VS Code version that the extension is compatible with. Cannot be *. For example: ^0.10.5 indicates compatibility with a minimum VS Code version of 0.10.5.'),
+					description: nls.localize('vscode.extension.engines.vscode', 'For !!APP_NAME!! extensions, specifies the !!APP_NAME!! version that the extension is compatible with. Cannot be *. For example: ^0.10.5 indicates compatibility with a minimum !!APP_NAME!! version of 0.10.5.'),
 					default: '^1.22.0',
@@ -187,3 +187,3 @@ export const schema: IJSONSchema = {
 		publisher: {
-			description: nls.localize('vscode.extension.publisher', 'The publisher of the VS Code extension.'),
+			description: nls.localize('vscode.extension.publisher', 'The publisher of the !!APP_NAME!! extension.'),
 			type: 'string'
@@ -191,3 +191,3 @@ export const schema: IJSONSchema = {
 		displayName: {
-			description: nls.localize('vscode.extension.displayName', 'The display name for the extension used in the VS Code gallery.'),
+			description: nls.localize('vscode.extension.displayName', 'The display name for the extension used in the !!APP_NAME!! gallery.'),
 			type: 'string'
@@ -195,3 +195,3 @@ export const schema: IJSONSchema = {
 		categories: {
-			description: nls.localize('vscode.extension.categories', 'The categories used by the VS Code gallery to categorize the extension.'),
+			description: nls.localize('vscode.extension.categories', 'The categories used by the !!APP_NAME!! gallery to categorize the extension.'),
 			type: 'array',
@@ -212,6 +212,6 @@ export const schema: IJSONSchema = {
 			type: 'object',
-			description: nls.localize('vscode.extension.galleryBanner', 'Banner used in the VS Code marketplace.'),
+			description: nls.localize('vscode.extension.galleryBanner', 'Banner used in the !!APP_NAME!! marketplace.'),
 			properties: {
 				color: {
-					description: nls.localize('vscode.extension.galleryBanner.color', 'The banner color on the VS Code marketplace page header.'),
+					description: nls.localize('vscode.extension.galleryBanner.color', 'The banner color on the !!APP_NAME!! marketplace page header.'),
 					type: 'string'
@@ -226,3 +226,3 @@ export const schema: IJSONSchema = {
 		contributes: {
-			description: nls.localize('vscode.extension.contributes', 'All contributions of the VS Code extension represented by this package.'),
+			description: nls.localize('vscode.extension.contributes', 'All contributions of the !!APP_NAME!! extension represented by this package.'),
 			type: 'object',
@@ -260,3 +260,3 @@ export const schema: IJSONSchema = {
 		activationEvents: {
-			description: nls.localize('vscode.extension.activationEvents', 'Activation events for the VS Code extension.'),
+			description: nls.localize('vscode.extension.activationEvents', 'Activation events for the !!APP_NAME!! extension.'),
 			type: 'array',
@@ -412,3 +412,3 @@ export const schema: IJSONSchema = {
 						label: '*',
-						description: nls.localize('vscode.extension.activationEvents.star', 'An activation event emitted on VS Code startup. To ensure a great end user experience, please use this activation event in your extension only when no other activation events combination works in your use-case.'),
+						description: nls.localize('vscode.extension.activationEvents.star', 'An activation event emitted on !!APP_NAME!! startup. To ensure a great end user experience, please use this activation event in your extension only when no other activation events combination works in your use-case.'),
 						body: '*'
@@ -584,3 +584,3 @@ export const schema: IJSONSchema = {
 				'vscode:prepublish': {
-					description: nls.localize('vscode.extension.scripts.prepublish', 'Script executed before the package is published as a VS Code extension.'),
+					description: nls.localize('vscode.extension.scripts.prepublish', 'Script executed before the package is published as a !!APP_NAME!! extension.'),
 					type: 'string'
@@ -588,3 +588,3 @@ export const schema: IJSONSchema = {
 				'vscode:uninstall': {
-					description: nls.localize('vscode.extension.scripts.uninstall', 'Uninstall hook for VS Code extension. Script that gets executed when the extension is completely uninstalled from VS Code which is when VS Code is restarted (shutdown and start) after the extension is uninstalled. Only Node scripts are supported.'),
+					description: nls.localize('vscode.extension.scripts.uninstall', 'Uninstall hook for !!APP_NAME!! extension. Script that gets executed when the extension is completely uninstalled from !!APP_NAME!! which is when !!APP_NAME!! is restarted (shutdown and start) after the extension is uninstalled. Only Node scripts are supported.'),
 					type: 'string'
diff --git a/src/vs/workbench/services/extensions/electron-sandbox/nativeExtensionService.ts b/src/vs/workbench/services/extensions/electron-sandbox/nativeExtensionService.ts
index d38ab6b..8f704b1 100644
--- a/src/vs/workbench/services/extensions/electron-sandbox/nativeExtensionService.ts
+++ b/src/vs/workbench/services/extensions/electron-sandbox/nativeExtensionService.ts
@@ -167,3 +167,3 @@ export class NativeExtensionService extends AbstractExtensionService implements
 					[{
-						label: nls.localize('relaunch', "Relaunch VS Code"),
+						label: nls.localize('relaunch', "Relaunch !!APP_NAME!!"),
 						run: () => {
diff --git a/src/vs/workbench/services/userDataProfile/browser/userDataProfileManagement.ts b/src/vs/workbench/services/userDataProfile/browser/userDataProfileManagement.ts
index cc56d9a..f985bec 100644
--- a/src/vs/workbench/services/userDataProfile/browser/userDataProfileManagement.ts
+++ b/src/vs/workbench/services/userDataProfile/browser/userDataProfileManagement.ts
@@ -199,3 +199,3 @@ export class UserDataProfileManagementService extends Disposable implements IUse
 				const { confirmed } = await this.dialogService.confirm({
-					message: reloadMessage ?? localize('reload message', "Switching a profile requires reloading VS Code."),
+					message: reloadMessage ?? localize('reload message', "Switching a profile requires reloading !!APP_NAME!!."),
 					primaryButton: localize('reload button', "&&Reload"),<|MERGE_RESOLUTION|>--- conflicted
+++ resolved
@@ -376,14 +376,7 @@
 -	"typescript.updateImportsOnFileMove.enabled": "Enable/disable automatic updating of import paths when you rename or move a file in VS Code.",
 +	"typescript.updateImportsOnFileMove.enabled": "Enable/disable automatic updating of import paths when you rename or move a file in !!APP_NAME!!.",
  	"typescript.updateImportsOnFileMove.enabled.prompt": "Prompt on each rename.",
-<<<<<<< HEAD
-@@ -166,8 +166,8 @@
- 	"typescript.suggest.enabled": "Enabled/disable autocomplete suggestions.",
--	"configuration.surveys.enabled": "Enabled/disable occasional surveys that help us improve VS Code's JavaScript and TypeScript support.",
-+	"configuration.surveys.enabled": "Enabled/disable occasional surveys that help us improve !!APP_NAME!!'s JavaScript and TypeScript support.",
-=======
 @@ -167,6 +167,6 @@
->>>>>>> c6f10002
  	"configuration.suggest.completeJSDocs": "Enable/disable suggestion to complete JSDoc comments.",
 -	"configuration.tsserver.useVsCodeWatcher": "Use VS Code's file watchers instead of TypeScript's. Requires using TypeScript 5.4+ in the workspace.",
 +	"configuration.tsserver.useVsCodeWatcher": "Use !!APP_NAME!!'s file watchers instead of TypeScript's. Requires using TypeScript 5.4+ in the workspace.",
@@ -764,15 +757,10 @@
  							default: false
 @@ -938,4 +938,4 @@ class ExtensionsContributions extends Disposable implements IWorkbenchContributi
  						Severity.Info,
-<<<<<<< HEAD
--						localize('InstallVSIXAction.successReload', "Completed installing extension from VSIX. Please reload Visual Studio Code to enable it."),
-+						localize('InstallVSIXAction.successReload', "Completed installing extension from VSIX. Please reload !!APP_NAME!! to enable it."),
-=======
 -						vsixs.length > 1 ? localize('InstallVSIXs.successReload', "Completed installing extensions. Please reload Visual Studio Code to enable them.")
 -							: localize('InstallVSIXAction.successReload', "Completed installing extension. Please reload Visual Studio Code to enable it."),
 +						vsixs.length > 1 ? localize('InstallVSIXs.successReload', "Completed installing extensions. Please reload VSCodium to enable them.")
 +							: localize('InstallVSIXAction.successReload', "Completed installing extension. Please reload VSCodium to enable it."),
->>>>>>> c6f10002
  						[{
 diff --git a/src/vs/workbench/contrib/extensions/browser/extensionsActions.ts b/src/vs/workbench/contrib/extensions/browser/extensionsActions.ts
 index 572bb26..53f5740 100644
