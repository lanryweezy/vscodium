#!/bin/bash

set -ex

CALLER_DIR=$( pwd )

cd "$( dirname "${BASH_SOURCE[0]}" )"

WIN_SDK_MAJOR_VERSION="10"
WIN_SDK_FULL_VERSION="10.0.17763.0"

<<<<<<< HEAD
if [[ "${INSIDER}" == "yes" ]]; then
  PRODUCT_NAME="VSCodium - Insiders"
  PRODUCT_SKU="vscodium-insiders"
else
  PRODUCT_NAME="VSCodium"
  PRODUCT_SKU="vscodium"
=======
if [[ "${VSCODE_QUALITY}" == "insider" ]]; then
  PRODUCT_NAME="VSCodium - Insiders"
  PRODUCT_SKU="vscodium-insiders"
  ICON_DIR="..\\..\\..\\src\\insider\\resources\\win32"
else
  PRODUCT_NAME="VSCodium"
  PRODUCT_SKU="vscodium"
  ICON_DIR="..\\..\\..\\src\\stable\\resources\\win32"
>>>>>>> 61e880da
fi

PRODUCT_ID=$( powershell.exe -command "[guid]::NewGuid().ToString().ToUpper()" )
PRODUCT_ID="${PRODUCT_ID%%[[:cntrl:]]}"

CULTURE="en-us"
LANGIDS="1033"

SETUP_RELEASE_DIR=".\\releasedir"
SETUP_RESOURCES_DIR=".\\resources"
BINARY_DIR="..\\..\\..\\VSCode-win32-${VSCODE_ARCH}"
LICENSE_DIR="..\\..\\..\\vscode"
PROGRAM_FILES_86=$( env | sed -n 's/^ProgramFiles(x86)=//p' )

if [[ -z "${1}" ]]; then
	OUTPUT_BASE_FILENAME="${PRODUCT_NAME}-${VSCODE_ARCH}-${RELEASE_VERSION}"
else
	OUTPUT_BASE_FILENAME="${PRODUCT_NAME}-${VSCODE_ARCH}-${1}-${RELEASE_VERSION}"
fi

if [[ "${VSCODE_ARCH}" == "ia32" ]]; then
   export PLATFORM="x86"
else
   export PLATFORM="${VSCODE_ARCH}"
fi

BuildSetupTranslationTransform() {
	local CULTURE=${1}
	local LANGID=${2}

	LANGIDS="${LANGIDS},${LANGID}"

	echo "Building setup translation for culture \"${CULTURE}\" with LangID \"${LANGID}\"..."

	"${WIX}bin\\light.exe" vscodium.wixobj "Files-${OUTPUT_BASE_FILENAME}.wixobj" -ext WixUIExtension -ext WixUtilExtension -ext WixNetFxExtension -spdb -cc "${TEMP}\\vscodium-cab-cache\\${PLATFORM}" -reusecab -out "${SETUP_RELEASE_DIR}\\${OUTPUT_BASE_FILENAME}.${CULTURE}.msi" -loc "i18n\\${PRODUCT_SKU}.${CULTURE}.wxl" -cultures:"${CULTURE}" -sice:ICE60 -sice:ICE69

	cscript "${PROGRAM_FILES_86}\\Windows Kits\\${WIN_SDK_MAJOR_VERSION}\\bin\\${WIN_SDK_FULL_VERSION}\\${PLATFORM}\\WiLangId.vbs" "${SETUP_RELEASE_DIR}\\${OUTPUT_BASE_FILENAME}.${CULTURE}.msi" Product "${LANGID}"

	"${PROGRAM_FILES_86}\\Windows Kits\\${WIN_SDK_MAJOR_VERSION}\\bin\\${WIN_SDK_FULL_VERSION}\\x86\\msitran" -g "${SETUP_RELEASE_DIR}\\${OUTPUT_BASE_FILENAME}.msi" "${SETUP_RELEASE_DIR}\\${OUTPUT_BASE_FILENAME}.${CULTURE}.msi" "${SETUP_RELEASE_DIR}\\${OUTPUT_BASE_FILENAME}.${CULTURE}.mst"

	cscript "${PROGRAM_FILES_86}\\Windows Kits\\${WIN_SDK_MAJOR_VERSION}\\bin\\${WIN_SDK_FULL_VERSION}\\${PLATFORM}\\wisubstg.vbs" "${SETUP_RELEASE_DIR}\\${OUTPUT_BASE_FILENAME}.msi" "${SETUP_RELEASE_DIR}\\${OUTPUT_BASE_FILENAME}.${CULTURE}.mst" "${LANGID}"

	cscript "${PROGRAM_FILES_86}\\Windows Kits\\${WIN_SDK_MAJOR_VERSION}\\bin\\${WIN_SDK_FULL_VERSION}\\${PLATFORM}\\wisubstg.vbs" "${SETUP_RELEASE_DIR}\\${OUTPUT_BASE_FILENAME}.msi"

	rm -f "${SETUP_RELEASE_DIR}\\${OUTPUT_BASE_FILENAME}.${CULTURE}.msi"
	rm -f "${SETUP_RELEASE_DIR}\\${OUTPUT_BASE_FILENAME}.${CULTURE}.mst"
}

"${WIX}bin\\heat.exe" dir "${BINARY_DIR}" -out "Files-${OUTPUT_BASE_FILENAME}.wxs" -t vscodium.xsl -gg -sfrag -scom -sreg -srd -ke -cg "AppFiles" -var var.AppName -var var.ProductVersion -var var.IconDir -var var.LicenseDir -var var.BinaryDir -dr APPLICATIONFOLDER -platform "${PLATFORM}"
"${WIX}bin\\candle.exe" -arch "${PLATFORM}" vscodium.wxs "Files-${OUTPUT_BASE_FILENAME}.wxs" -ext WixUIExtension -ext WixUtilExtension -ext WixNetFxExtension -dAppName="${PRODUCT_NAME}" -dProductVersion="${RELEASE_VERSION%-insider}" -dProductId="${PRODUCT_ID}" -dBinaryDir="${BINARY_DIR}" -dIconDir="${ICON_DIR}" -dLicenseDir="${LICENSE_DIR}" -dSetupResourcesDir="${SETUP_RESOURCES_DIR}" -dCulture="${CULTURE}"
"${WIX}bin\\light.exe" vscodium.wixobj "Files-${OUTPUT_BASE_FILENAME}.wixobj" -ext WixUIExtension -ext WixUtilExtension -ext WixNetFxExtension -spdb -cc "${TEMP}\\vscodium-cab-cache\\${PLATFORM}" -out "${SETUP_RELEASE_DIR}\\${OUTPUT_BASE_FILENAME}.msi" -loc "i18n\\${PRODUCT_SKU}.${CULTURE}.wxl" -cultures:"${CULTURE}" -sice:ICE60 -sice:ICE69

BuildSetupTranslationTransform de-de 1031
BuildSetupTranslationTransform es-es 3082
BuildSetupTranslationTransform fr-fr 1036
BuildSetupTranslationTransform it-it 1040
# WixUI_Advanced bug: https://github.com/wixtoolset/issues/issues/5909
# BuildSetupTranslationTransform ja-jp 1041
BuildSetupTranslationTransform ko-kr 1042
BuildSetupTranslationTransform ru-ru 1049
BuildSetupTranslationTransform zh-cn 2052
BuildSetupTranslationTransform zh-tw 1028

# Add all supported languages to MSI Package attribute
cscript "${PROGRAM_FILES_86}\\Windows Kits\\${WIN_SDK_MAJOR_VERSION}\\bin\\${WIN_SDK_FULL_VERSION}\\${PLATFORM}\\WiLangId.vbs" "${SETUP_RELEASE_DIR}\\${OUTPUT_BASE_FILENAME}.msi" Package "${LANGIDS}"

# Remove files we do not need any longer.
rm -rf "${TEMP}\\vscodium-cab-cache"
rm -f "Files-${OUTPUT_BASE_FILENAME}.wxs"
rm -f "Files-${OUTPUT_BASE_FILENAME}.wixobj"
rm -f "vscodium.wixobj"

cd "${CALLER_DIR}"<|MERGE_RESOLUTION|>--- conflicted
+++ resolved
@@ -9,14 +9,6 @@
 WIN_SDK_MAJOR_VERSION="10"
 WIN_SDK_FULL_VERSION="10.0.17763.0"
 
-<<<<<<< HEAD
-if [[ "${INSIDER}" == "yes" ]]; then
-  PRODUCT_NAME="VSCodium - Insiders"
-  PRODUCT_SKU="vscodium-insiders"
-else
-  PRODUCT_NAME="VSCodium"
-  PRODUCT_SKU="vscodium"
-=======
 if [[ "${VSCODE_QUALITY}" == "insider" ]]; then
   PRODUCT_NAME="VSCodium - Insiders"
   PRODUCT_SKU="vscodium-insiders"
@@ -25,7 +17,6 @@
   PRODUCT_NAME="VSCodium"
   PRODUCT_SKU="vscodium"
   ICON_DIR="..\\..\\..\\src\\stable\\resources\\win32"
->>>>>>> 61e880da
 fi
 
 PRODUCT_ID=$( powershell.exe -command "[guid]::NewGuid().ToString().ToUpper()" )
