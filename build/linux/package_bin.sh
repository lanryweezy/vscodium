#!/usr/bin/env bash
# shellcheck disable=SC1091

set -ex

if [[ "${CI_BUILD}" == "no" ]]; then
  exit 1
fi

# include common functions
. ./utils.sh

tar -xzf ./vscode.tar.gz

chown -R root:root vscode

cd vscode || { echo "'vscode' dir not found"; exit 1; }

export VSCODE_PLATFORM='linux'
export VSCODE_SKIP_NODE_VERSION_CHECK=1
export VSCODE_SYSROOT_PREFIX='-glibc-2.28'

if [[ "${VSCODE_ARCH}" == "arm64" || "${VSCODE_ARCH}" == "armhf" ]]; then
  export VSCODE_SKIP_SYSROOT=1
  export USE_GNUPP2A=1
elif [[ "${VSCODE_ARCH}" == "ppc64le" ]]; then
  export VSCODE_SYSROOT_REPOSITORY='VSCodium/vscode-linux-build-agent'
  export VSCODE_SYSROOT_VERSION='20240129-253798'
  export USE_GNUPP2A=1
  export ELECTRON_SKIP_BINARY_DOWNLOAD=1
  export PLAYWRIGHT_SKIP_BROWSER_DOWNLOAD=1
  export VSCODE_SKIP_SETUPENV=1
  export VSCODE_ELECTRON_REPOSITORY='lex-ibm/electron-ppc64le-build-scripts'
elif [[ "${VSCODE_ARCH}" == "riscv64" ]]; then
  export VSCODE_ELECTRON_REPOSITORY='riscv-forks/electron-riscv-releases'
  export ELECTRON_SKIP_BINARY_DOWNLOAD=1
  export PLAYWRIGHT_SKIP_BROWSER_DOWNLOAD=1
  export VSCODE_SKIP_SETUPENV=1
elif [[ "${VSCODE_ARCH}" == "loong64" ]]; then
  export VSCODE_ELECTRON_REPOSITORY='darkyzhou/electron-loong64'
  export ELECTRON_SKIP_BINARY_DOWNLOAD=1
  export PLAYWRIGHT_SKIP_BROWSER_DOWNLOAD=1
  export VSCODE_SKIP_SETUPENV=1
fi

if [[ -f "../build/linux/${VSCODE_ARCH}/electron.sh" ]]; then
  # add newline at the end of the file
  echo "" >> build/checksums/electron.txt

  if [[ -f "../build/linux/${VSCODE_ARCH}/electron.sha256sums" ]]; then
    cat "../build/linux/${VSCODE_ARCH}/electron.sha256sums" >> build/checksums/electron.txt
  fi

  # shellcheck disable=SC1090
  source "../build/linux/${VSCODE_ARCH}/electron.sh"

<<<<<<< HEAD
  TARGET=$( yarn config get target )
=======
  TARGET=$( npm config get target )
>>>>>>> c6f10002

  # Only fails at different major versions
  if [[ "${ELECTRON_VERSION%%.*}" != "${TARGET%%.*}" ]]; then
    # Fail the pipeline if electron target doesn't match what is used.
    echo "Electron ${VSCODE_ARCH} binary version doesn't match target electron version!"
    echo "Releases available at: https://github.com/${VSCODE_ELECTRON_REPOSITORY}/releases"
    exit 1
  fi

  if [[ "${ELECTRON_VERSION}" != "${TARGET}" ]]; then
    # Force version
    replace "s|target=\"${TARGET}\"|target=\"${ELECTRON_VERSION}\"|" .npmrc
  fi
fi

if [[ -d "../patches/linux/client/" ]]; then
  for file in "../patches/linux/client/"*.patch; do
    if [[ -f "${file}" ]]; then
      apply_patch "${file}"
    fi
  done
fi

if [[ -n "${USE_GNUPP2A}" ]]; then
  INCLUDES=$(cat <<EOF
{
  "target_defaults": {
    "conditions": [
      ["OS=='linux'", {
        'cflags_cc!': [ '-std=gnu++20' ],
        'cflags_cc': [ '-std=gnu++2a' ],
      }]
    ]
  }
}
EOF
)

  if [ ! -d "$HOME/.gyp" ]; then
    mkdir -p "$HOME/.gyp"
  fi

  echo "${INCLUDES}" > "$HOME/.gyp/include.gypi"
fi

for i in {1..5}; do # try 5 times
  npm ci --prefix build && break
  if [[ $i == 3 ]]; then
    echo "Npm install failed too many times" >&2
    exit 1
  fi
  echo "Npm install failed $i, trying again..."
done

if [[ -z "${VSCODE_SKIP_SETUPENV}" ]]; then
  if [[ -n "${VSCODE_SKIP_SYSROOT}" ]]; then
    source ./build/azure-pipelines/linux/setup-env.sh --skip-sysroot
  else
    source ./build/azure-pipelines/linux/setup-env.sh
  fi
fi

for i in {1..5}; do # try 5 times
  npm ci && break
  if [[ $i -eq 3 ]]; then
    echo "Npm install failed too many times" >&2
    exit 1
  fi
  echo "Npm install failed $i, trying again..."
done

node build/azure-pipelines/distro/mixin-npm

npm run gulp "vscode-linux-${VSCODE_ARCH}-min-ci"

if [[ -f "../build/linux/${VSCODE_ARCH}/ripgrep.sh" ]]; then
  bash "../build/linux/${VSCODE_ARCH}/ripgrep.sh" "../VSCode-linux-${VSCODE_ARCH}/resources/app/node_modules"
fi

find "../VSCode-linux-${VSCODE_ARCH}" -print0 | xargs -0 touch -c

cd ..<|MERGE_RESOLUTION|>--- conflicted
+++ resolved
@@ -54,11 +54,7 @@
   # shellcheck disable=SC1090
   source "../build/linux/${VSCODE_ARCH}/electron.sh"
 
-<<<<<<< HEAD
-  TARGET=$( yarn config get target )
-=======
   TARGET=$( npm config get target )
->>>>>>> c6f10002
 
   # Only fails at different major versions
   if [[ "${ELECTRON_VERSION%%.*}" != "${TARGET%%.*}" ]]; then
