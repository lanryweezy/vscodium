--- conflicted
+++ resolved
@@ -200,13 +200,7 @@
       "treeViewMarkdownMessage"
     ],
     "GitHub.copilot": [
-<<<<<<< HEAD
-      "inlineCompletionsAdditions",
-      "interactive",
-      "terminalDataWriteEvent"
-=======
       "inlineCompletionsAdditions"
->>>>>>> e336b1a3
     ],
     "GitHub.copilot-nightly": [
       "inlineCompletionsAdditions",
