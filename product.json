--- conflicted
+++ resolved
@@ -227,11 +227,7 @@
       "embeddings",
       "mappedEditsProvider",
       "aiRelatedInformation",
-<<<<<<< HEAD
-      "chatEditing",
-=======
       "aiSettingsSearch",
->>>>>>> f8462bb0
       "codeActionAI",
       "findTextInFiles",
       "findTextInFiles2",
@@ -264,7 +260,6 @@
       "taskProblemMatcherStatus"
     ],
     "GitHub.remotehub": [
-      "contribRemoteHelp",
       "contribMenuBarHome",
       "contribViewsRemote",
       "contribViewsWelcome",
@@ -285,10 +280,7 @@
       "notebookCellExecutionState"
     ],
     "ms-python.vscode-pylance": [
-<<<<<<< HEAD
-=======
       "mcpConfigurationProvider",
->>>>>>> f8462bb0
       "terminalShellEnv"
     ],
     "ms-python.debugpy": [
