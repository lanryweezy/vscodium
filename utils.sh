#!/usr/bin/env bash

APP_NAME="${APP_NAME:-VSCodium}"
APP_NAME_LC="$( echo "${APP_NAME}" | awk '{print tolower($0)}' )"
BINARY_NAME="${BINARY_NAME:-codium}"
GH_REPO_PATH="${GH_REPO_PATH:-VSCodium/vscodium}"
ORG_NAME="${ORG_NAME:-VSCodium}"

# All common functions can be added to this file

apply_patch() {
  if [[ -z "$2" ]]; then
    echo applying patch: "$1";
  fi
  # grep '^+++' "$1"  | sed -e 's#+++ [ab]/#./vscode/#' | while read line; do shasum -a 256 "${line}"; done

<<<<<<< HEAD
=======
  cp $1{,.bak}

>>>>>>> c6f10002
  replace "s|!!APP_NAME!!|${APP_NAME}|g" "$1"
  replace "s|!!APP_NAME_LC!!|${APP_NAME_LC}|g" "$1"
  replace "s|!!BINARY_NAME!!|${BINARY_NAME}|g" "$1"
  replace "s|!!GH_REPO_PATH!!|${GH_REPO_PATH}|g" "$1"
  replace "s|!!ORG_NAME!!|${ORG_NAME}|g" "$1"

  if ! git apply --ignore-whitespace "$1"; then
    echo failed to apply patch "$1" >&2
    exit 1
  fi
<<<<<<< HEAD
=======

  mv -f $1{.bak,}
>>>>>>> c6f10002
}

exists() { type -t "$1" &> /dev/null; }

is_gnu_sed() {
  sed --version &> /dev/null
}

replace() {
  if is_gnu_sed; then
    sed -i -E "${1}" "${2}"
  else
    sed -i '' -E "${1}" "${2}"
  fi
}

if ! exists gsed; then
  if is_gnu_sed; then
    function gsed() {
      sed -i -E "$@"
    }
  else
    function gsed() {
      sed -i '' -E "$@"
    }
  fi
fi<|MERGE_RESOLUTION|>--- conflicted
+++ resolved
@@ -14,11 +14,8 @@
   fi
   # grep '^+++' "$1"  | sed -e 's#+++ [ab]/#./vscode/#' | while read line; do shasum -a 256 "${line}"; done
 
-<<<<<<< HEAD
-=======
   cp $1{,.bak}
 
->>>>>>> c6f10002
   replace "s|!!APP_NAME!!|${APP_NAME}|g" "$1"
   replace "s|!!APP_NAME_LC!!|${APP_NAME_LC}|g" "$1"
   replace "s|!!BINARY_NAME!!|${BINARY_NAME}|g" "$1"
@@ -29,11 +26,8 @@
     echo failed to apply patch "$1" >&2
     exit 1
   fi
-<<<<<<< HEAD
-=======
 
   mv -f $1{.bak,}
->>>>>>> c6f10002
 }
 
 exists() { type -t "$1" &> /dev/null; }
