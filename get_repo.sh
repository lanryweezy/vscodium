#!/bin/bash

set -e

# git workaround
if [[ "${CI_BUILD}" != "no" ]]; then
  git config --global --add safe.directory /__w/vscodium/vscodium
fi

if [[ -z "${RELEASE_VERSION}" ]]; then
<<<<<<< HEAD
  if [[ "${INSIDER}" == "yes" ]]; then
=======
  if [[ "${VSCODE_QUALITY}" == "insider" ]]; then
>>>>>>> 61e880da
    if [[ "${VSCODE_LATEST}" == "yes" ]] || [[ ! -f "insider.json" ]]; then
      UPDATE_INFO=$( curl https://update.code.visualstudio.com/api/update/darwin/insider/lol )
    else
      export MS_COMMIT=$(jq -r '.commit' insider.json)
      export MS_TAG=$(jq -r '.tag' insider.json)
    fi
  else
    UPDATE_INFO=$( curl https://update.code.visualstudio.com/api/update/darwin/stable/lol )
  fi

  if [[ -z "${MS_COMMIT}" ]]; then
    export MS_COMMIT=$( echo "${UPDATE_INFO}" | jq -r '.version' )
    export MS_TAG=$( echo "${UPDATE_INFO}" | jq -r '.name' )
  fi

  date=$( date +%Y%j )

<<<<<<< HEAD
  if [[ "${INSIDER}" == "yes" ]]; then
=======
  if [[ "${VSCODE_QUALITY}" == "insider" ]]; then
>>>>>>> 61e880da
    export RELEASE_VERSION="${MS_TAG/\-insider/}.${date: -5}-insider"
  else
    export RELEASE_VERSION="${MS_TAG}.${date: -5}"
  fi
else
  if [[ "${RELEASE_VERSION}" =~ ^([0-9]+\.[0-9]+\.[0-9]+)\.[0-9]+$ ]];
  then
    MS_TAG="${BASH_REMATCH[1]}"
  else
    echo "Bad RELEASE_VERSION: ${RELEASE_VERSION}"
    exit 1
  fi
fi

echo "Release version: ${RELEASE_VERSION}"

mkdir -p vscode
cd vscode || { echo "'vscode' dir not found"; exit 1; }

git init -q
git remote add origin https://github.com/Microsoft/vscode.git

# figure out latest tag by calling MS update API
if [[ -z "${MS_TAG}" ]]; then
<<<<<<< HEAD
  if [[ "${INSIDER}" == "yes" ]]; then
=======
  if [[ "${VSCODE_QUALITY}" == "insider" ]]; then
>>>>>>> 61e880da
    UPDATE_INFO=$( curl https://update.code.visualstudio.com/api/update/darwin/insider/lol )
  else
    UPDATE_INFO=$( curl https://update.code.visualstudio.com/api/update/darwin/stable/lol )
  fi
  export MS_COMMIT=$( echo "${UPDATE_INFO}" | jq -r '.version' )
  export MS_TAG=$( echo "${UPDATE_INFO}" | jq -r '.name' )
elif [[ -z "${MS_COMMIT}" ]]; then
  reference=$( git ls-remote --tags | grep -x ".*refs\/tags\/${MS_TAG}" | head -1 )

  if [[ -z "${reference}" ]]; then
    echo "The following tag can't be found: ${MS_TAG}"
    exit 1
  elif [[ "${reference}" =~ ^([[:alnum:]]+)[[:space:]]+refs\/tags\/([0-9]+\.[0-9]+\.[0-9]+)$ ]]; then
    export MS_COMMIT="${BASH_REMATCH[1]}"
    export MS_TAG="${BASH_REMATCH[2]}"
  else
    echo "The following reference can't be parsed: ${reference}"
    exit 1
  fi
fi

echo "Got the MS tag: ${MS_TAG} version: ${MS_COMMIT}"

git fetch --depth 1 origin "${MS_COMMIT}"
git checkout FETCH_HEAD

cd ..

# for GH actions
if [[ ${GITHUB_ENV} ]]; then
  echo "MS_TAG=${MS_TAG}" >> "${GITHUB_ENV}"
  echo "MS_COMMIT=${MS_COMMIT}" >> "${GITHUB_ENV}"
  echo "RELEASE_VERSION=${RELEASE_VERSION}" >> "${GITHUB_ENV}"
fi

. version.sh<|MERGE_RESOLUTION|>--- conflicted
+++ resolved
@@ -8,11 +8,7 @@
 fi
 
 if [[ -z "${RELEASE_VERSION}" ]]; then
-<<<<<<< HEAD
-  if [[ "${INSIDER}" == "yes" ]]; then
-=======
   if [[ "${VSCODE_QUALITY}" == "insider" ]]; then
->>>>>>> 61e880da
     if [[ "${VSCODE_LATEST}" == "yes" ]] || [[ ! -f "insider.json" ]]; then
       UPDATE_INFO=$( curl https://update.code.visualstudio.com/api/update/darwin/insider/lol )
     else
@@ -30,11 +26,7 @@
 
   date=$( date +%Y%j )
 
-<<<<<<< HEAD
-  if [[ "${INSIDER}" == "yes" ]]; then
-=======
   if [[ "${VSCODE_QUALITY}" == "insider" ]]; then
->>>>>>> 61e880da
     export RELEASE_VERSION="${MS_TAG/\-insider/}.${date: -5}-insider"
   else
     export RELEASE_VERSION="${MS_TAG}.${date: -5}"
@@ -59,11 +51,7 @@
 
 # figure out latest tag by calling MS update API
 if [[ -z "${MS_TAG}" ]]; then
-<<<<<<< HEAD
-  if [[ "${INSIDER}" == "yes" ]]; then
-=======
   if [[ "${VSCODE_QUALITY}" == "insider" ]]; then
->>>>>>> 61e880da
     UPDATE_INFO=$( curl https://update.code.visualstudio.com/api/update/darwin/insider/lol )
   else
     UPDATE_INFO=$( curl https://update.code.visualstudio.com/api/update/darwin/stable/lol )
