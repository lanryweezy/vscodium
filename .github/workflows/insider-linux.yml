name: insider-linux

on:
  workflow_dispatch:
    inputs:
      release_version:
        type: string
        description: Forced release version
      new_release:
        type: boolean
        description: Force new Release
  schedule:
    - cron: '0 8 * * *'
  push:
    branches: [ insider ]
    paths-ignore:
    - '**/*.md'
  pull_request:
    branches: [ insider ]
    paths-ignore:
    - '**/*.md'

env:
  APP_NAME: VSCodium
  ASSETS_REPOSITORY: ${{ github.repository }}-insiders
  GITHUB_BRANCH: insider
  OS_NAME: linux
  VERSIONS_REPOSITORY: ${{ github.repository_owner }}/versions
  VSCODE_QUALITY: insider

jobs:
  check:
    runs-on: ubuntu-latest
    container:
      image: vscodium/vscodium-linux-build-agent:bionic-x64
    outputs:
      MS_COMMIT: ${{ env.MS_COMMIT }}
      MS_TAG: ${{ env.MS_TAG }}
      RELEASE_VERSION: ${{ env.RELEASE_VERSION }}
      SHOULD_BUILD: ${{ env.SHOULD_BUILD }}
      SHOULD_DEPLOY: ${{ env.SHOULD_DEPLOY }}

    steps:
      - uses: actions/checkout@v3
        with:
          ref: ${{ env.GITHUB_BRANCH }}

      - name: Clone VSCode repo
        env:
          RELEASE_VERSION: ${{ github.event.inputs.release_version }}
        run: ./get_repo.sh

      - name: Check PR or cron
        run: ./check_cron_or_pr.sh

  dependencies:
    needs:
      - check
    runs-on: ubuntu-latest
    env:
      MS_COMMIT: ${{ needs.check.outputs.MS_COMMIT }}
      MS_TAG: ${{ needs.check.outputs.MS_TAG }}
      RELEASE_VERSION: ${{ needs.check.outputs.RELEASE_VERSION }}
    strategy:
      fail-fast: false
      matrix:
        include:
        - vscode_arch: x64
          image: vscodium/vscodium-linux-build-agent:centos7-devtoolset8-x64
        # - vscode_arch: arm64
        #   image: vscodium/vscodium-linux-build-agent:bionic-x64
    container:
      image: ${{ matrix.image }}
    if: needs.check.outputs.SHOULD_BUILD == 'yes' || needs.check.outputs.SHOULD_DEPLOY == 'yes'

    steps:
      - uses: actions/checkout@v3
        with:
          ref: ${{ env.GITHUB_BRANCH }}

      - name: Clone VSCode repo
        run: ./get_repo.sh

      - uses: docker/setup-qemu-action@v2
        if: matrix.vscode_arch == 'arm64' || matrix.vscode_arch == 'ppc64le'

      - name: Setup Node.js environment
        uses: actions/setup-node@v3
        with:
          node-version: 16.17

      - name: Install Yarn
        run: npm install -g yarn

      - name: Install remote dependencies (x64)
        env:
          npm_config_arch: x64
        run: ./install_remote_dependencies.sh
        if: matrix.vscode_arch == 'x64'

      # - name: Install remote dependencies (arm64)
      #   run: |
      #     set -e
      #     docker run -e VSCODE_QUALITY -e GITHUB_TOKEN -v $(pwd):/root/vscodium vscodium/vscodium-linux-build-agent:centos7-devtoolset8-arm64 /root/vscodium/install_remote_dependencies.sh
      #   if: matrix.vscode_arch == 'arm64'

      - name: Save remote dependencies
        uses: actions/upload-artifact@v3
        with:
          name: remote-dependencies-${{ matrix.vscode_arch }}
          path: ./remote-dependencies.tar
          retention-days: ${{ needs.check.outputs.SHOULD_DEPLOY == 'yes' && 30 || 1 }}

  build:
    needs:
      - check
      - dependencies
    runs-on: ubuntu-latest
    env:
      MS_COMMIT: ${{ needs.check.outputs.MS_COMMIT }}
      MS_TAG: ${{ needs.check.outputs.MS_TAG }}
      RELEASE_VERSION: ${{ needs.check.outputs.RELEASE_VERSION }}
      SHOULD_BUILD: ${{ needs.check.outputs.SHOULD_BUILD }}
      SHOULD_DEPLOY: ${{ needs.check.outputs.SHOULD_DEPLOY }}
    strategy:
      fail-fast: false
      matrix:
        include:
        - vscode_arch: x64
          npm_arch: x64
          image: vscodium/vscodium-linux-build-agent:bionic-x64
        - vscode_arch: arm64
          npm_arch: arm64
          image: vscodium/vscodium-linux-build-agent:buster-arm64
<<<<<<< HEAD
        - vscode_arch: pp64le
          npm_arch: ppc64le
          image: vscodium/vscodium-linux-build-agent:bionic-ppc64le
        # - vscode_arch: armhf
        #   npm_arch: armv7l
        #   image: vscodium/vscodium-linux-build-agent:buster-armhf
=======
        - vscode_arch: armhf
          npm_arch: arm
          image: vscodium/vscodium-linux-build-agent:buster-armhf
>>>>>>> 3050fad1
    container:
      image: ${{ matrix.image }}
      env:
        VSCODE_ARCH: ${{ matrix.vscode_arch }}
    outputs:
      RELEASE_VERSION: ${{ env.RELEASE_VERSION }}
      SHOULD_BUILD: ${{ env.SHOULD_BUILD }}
      SHOULD_DEPLOY: ${{ env.SHOULD_DEPLOY }}
    if: needs.check.outputs.SHOULD_BUILD == 'yes' || needs.check.outputs.SHOULD_DEPLOY == 'yes'

    steps:
      - uses: actions/checkout@v3
        with:
          ref: ${{ env.GITHUB_BRANCH }}

      - name: Clone VSCode repo
        run: ./get_repo.sh

      - name: Install GH
        run: ./install_gh.sh

      - name: Setup Node.js environment
        uses: actions/setup-node@v3
        with:
          node-version: 16.17

      - name: Install Yarn
        run: npm install -g yarn

      - name: Check existing VSCodium tags/releases
        env:
          GITHUB_TOKEN: ${{ secrets.GITHUB_TOKEN }}
          NEW_RELEASE: ${{ github.event.inputs.new_release }}
        run: ./check_tags.sh
        if: env.SHOULD_DEPLOY == 'yes'

      - name: Restore remote dependencies
        uses: actions/download-artifact@v3
        with:
          name: remote-dependencies-${{ matrix.vscode_arch }}
        if: env.SHOULD_BUILD == 'yes' && matrix.vscode_arch == 'x64'

      - name: Build
        env:
          GITHUB_TOKEN: ${{ secrets.GITHUB_TOKEN }}
          npm_config_arch: ${{ matrix.npm_arch }}
        run: ./build.sh
        if: env.SHOULD_BUILD == 'yes'

      - name: Prepare assets
        run: ./prepare_assets.sh
        if: env.SHOULD_BUILD == 'yes' && env.SHOULD_DEPLOY == 'yes'

      - name: Release
        env:
          GITHUB_TOKEN: ${{ secrets.STRONGER_GITHUB_TOKEN }}
          GITHUB_USERNAME: ${{ github.repository_owner }}
        run: ./release.sh
        if: env.SHOULD_BUILD == 'yes' && env.SHOULD_DEPLOY == 'yes'

      - name: Update versions repo
        env:
          GITHUB_TOKEN: ${{ secrets.STRONGER_GITHUB_TOKEN }}
          GITHUB_USERNAME: ${{ github.repository_owner }}
        run: ./update_version.sh
        if: env.SHOULD_BUILD == 'yes' && env.SHOULD_DEPLOY == 'yes'

  aur:
    needs:
      - build
    runs-on: ubuntu-latest
    strategy:
      fail-fast: false
      matrix:
        include:
        - package_name: vscodium-insiders-bin
        - package_name: vscodium-insiders
    if: needs.build.outputs.SHOULD_DEPLOY == 'yes'

    steps:
      - name: Get version
        env:
          RELEASE_VERSION: ${{ needs.build.outputs.RELEASE_VERSION }}
        run: echo "PACKAGE_VERSION=${RELEASE_VERSION/-*/}" >> "${GITHUB_ENV}"

      - name: Publish ${{ matrix.package_name }}
        uses: zokugun/github-actions-aur-releaser@v1
        with:
          package_name: ${{ matrix.package_name }}
          package_version: ${{ env.PACKAGE_VERSION }}
          aur_private_key: ${{ secrets.AUR_PRIVATE_KEY }}
          aur_username: ${{ secrets.AUR_USERNAME }}
          aur_email: ${{ secrets.AUR_EMAIL }}

  snap:
    needs:
      - build
    runs-on: ubuntu-latest
    env:
      APP_NAME: codium
    strategy:
      fail-fast: false
      matrix:
        platform:
        - amd64
        - arm64
    # if: needs.build.outputs.SHOULD_DEPLOY == 'yes'
    if: false

    steps:
      - uses: actions/checkout@v3
        with:
          ref: insider

      - name: Check version
        env:
          ARCHITECTURE: ${{ matrix.platform }}
          SNAPCRAFT_STORE_CREDENTIALS: ${{ secrets.SNAP_STORE_LOGIN }}
        run: ./stores/snapcraft/check_version.sh

      - uses: docker/setup-qemu-action@v2
        if: env.SHOULD_DEPLOY == 'yes'

      - uses: diddlesnaps/snapcraft-multiarch-action@v1
        with:
          path: stores/snapcraft/insider
          architecture: ${{ matrix.platform }}
        id: build
        if: env.SHOULD_DEPLOY == 'yes'

      - uses: diddlesnaps/snapcraft-review-action@v1
        with:
          snap: ${{ steps.build.outputs.snap }}
          isClassic: 'true'
        if: env.SHOULD_DEPLOY == 'yes'

      - uses: snapcore/action-publish@master
        env:
          SNAPCRAFT_STORE_CREDENTIALS: ${{ secrets.SNAP_STORE_LOGIN }}
        with:
          snap: ${{ steps.build.outputs.snap }}
          release: edge
        if: env.SHOULD_DEPLOY == 'yes'<|MERGE_RESOLUTION|>--- conflicted
+++ resolved
@@ -132,18 +132,12 @@
         - vscode_arch: arm64
           npm_arch: arm64
           image: vscodium/vscodium-linux-build-agent:buster-arm64
-<<<<<<< HEAD
         - vscode_arch: pp64le
           npm_arch: ppc64le
           image: vscodium/vscodium-linux-build-agent:bionic-ppc64le
-        # - vscode_arch: armhf
-        #   npm_arch: armv7l
-        #   image: vscodium/vscodium-linux-build-agent:buster-armhf
-=======
         - vscode_arch: armhf
           npm_arch: arm
           image: vscodium/vscodium-linux-build-agent:buster-armhf
->>>>>>> 3050fad1
     container:
       image: ${{ matrix.image }}
       env:
