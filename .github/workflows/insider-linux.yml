name: insider-linux

on:
  workflow_dispatch:
    inputs:
      force_version:
        type: boolean
        description: Force update version
      generate_assets:
        type: boolean
        description: Generate assets
      checkout_pr:
        type: string
        description: Checkout PR
  repository_dispatch:
    types: [insider]
  push:
    branches: [ insider ]
    paths-ignore:
    - '**/*.md'
    - 'upstream/*.json'
  pull_request:
    branches: [ insider ]
    paths-ignore:
    - '**/*.md'

env:
  ACTIONS_ALLOW_USE_UNSECURE_NODE_VERSION: true
  APP_NAME: VSCodium
  ASSETS_REPOSITORY: ${{ github.repository }}-insiders
  BINARY_NAME: codium-insiders
  DISABLE_UPDATE: 'yes'
<<<<<<< HEAD
  GH_REPO_PATH: ${{ github.repository_owner }}/${{ github.repository }}
=======
  GH_REPO_PATH: ${{ github.repository }}
>>>>>>> c6f10002
  GITHUB_BRANCH: ${{ github.event_name == 'pull_request' && github.event.pull_request.head.sha || 'insider' }}
  ORG_NAME: ${{ github.repository_owner }}
  OS_NAME: linux
  VERSIONS_REPOSITORY: ${{ github.repository_owner }}/versions
  VSCODE_QUALITY: insider

jobs:
  check:
    runs-on: ubuntu-latest
    outputs:
      MS_COMMIT: ${{ env.MS_COMMIT }}
      MS_TAG: ${{ env.MS_TAG }}
      RELEASE_VERSION: ${{ env.RELEASE_VERSION }}
      SHOULD_BUILD: ${{ env.SHOULD_BUILD }}
      SHOULD_DEPLOY: ${{ env.SHOULD_DEPLOY }}

    steps:
      - uses: actions/checkout@v4
        with:
          ref: ${{ env.GITHUB_BRANCH }}

      - name: Switch to relevant branch
        env:
          PULL_REQUEST_ID: ${{ github.event.inputs.checkout_pr }}
        run: ./get_pr.sh

      - name: Clone VSCode repo
        run: ./get_repo.sh

      - name: Check PR or cron
        env:
          GENERATE_ASSETS: ${{ github.event.inputs.generate_assets }}
        run: ./check_cron_or_pr.sh

      - name: Check existing VSCodium tags/releases
        env:
          GITHUB_TOKEN: ${{ secrets.GITHUB_TOKEN }}
          CHECK_ALL: 'yes'
        run: ./check_tags.sh

  compile:
    needs:
      - check
    runs-on: ubuntu-20.04
    env:
      MS_COMMIT: ${{ needs.check.outputs.MS_COMMIT }}
      MS_TAG: ${{ needs.check.outputs.MS_TAG }}
      RELEASE_VERSION: ${{ needs.check.outputs.RELEASE_VERSION }}
      SHOULD_BUILD: ${{ (needs.check.outputs.SHOULD_BUILD == 'yes' || github.event.inputs.generate_assets == 'true') && 'yes' || 'no' }}
      VSCODE_ARCH: 'x64'
    outputs:
      BUILD_SOURCEVERSION: ${{ env.BUILD_SOURCEVERSION }}

    steps:
      - uses: actions/checkout@v4
        with:
          ref: ${{ env.GITHUB_BRANCH }}
        if: env.SHOULD_BUILD == 'yes'

      - name: Switch to relevant branch
        env:
          PULL_REQUEST_ID: ${{ github.event.inputs.checkout_pr }}
        run: ./get_pr.sh

      - name: Setup GCC
        uses: egor-tensin/setup-gcc@v1
        with:
          version: 10
          platform: x64

      - name: Setup Node.js environment
        uses: actions/setup-node@v4
        with:
          node-version: '20.18.2'
        if: env.SHOULD_BUILD == 'yes'

      - name: Setup Python 3
        uses: actions/setup-python@v5
        with:
          python-version: '3.11'
        if: env.SHOULD_BUILD == 'yes'

      - name: Install libkrb5-dev
        run: sudo apt-get update -y && sudo apt-get install -y libkrb5-dev
        if: env.SHOULD_BUILD == 'yes'

      - name: Clone VSCode repo
        run: ./get_repo.sh
        if: env.SHOULD_BUILD == 'yes'

      - name: Build
        env:
          SHOULD_BUILD_REH: 'no'
          SHOULD_BUILD_REH_WEB: 'no'
        run: ./build.sh
        if: env.SHOULD_BUILD == 'yes'

      - name: Compress vscode artifact
        run: |
          find vscode -type f -not -path "*/node_modules/*" -not -path "vscode/.build/node/*" -not -path "vscode/.git/*" > vscode.txt
          echo "vscode/.build/extensions/node_modules" >> vscode.txt
          echo "vscode/.git" >> vscode.txt
          tar -czf vscode.tar.gz -T vscode.txt
        if: env.SHOULD_BUILD == 'yes'

      - name: Upload vscode artifact
        uses: actions/upload-artifact@v4
        with:
          name: vscode
          path: ./vscode.tar.gz
          retention-days: ${{ needs.check.outputs.SHOULD_DEPLOY == 'yes' && 30 || 1 }}
        if: env.SHOULD_BUILD == 'yes'

  build:
    needs:
      - check
      - compile
    runs-on: ubuntu-latest
    strategy:
      fail-fast: false
      matrix:
        include:
        - slug: X64
          vscode_arch: x64
          npm_arch: x64
          image: vscodium/vscodium-linux-build-agent:focal-x64
        - slug: ARM64
          vscode_arch: arm64
          npm_arch: arm64
          image: vscodium/vscodium-linux-build-agent:focal-arm64
        - slug: ARM32
          vscode_arch: armhf
          npm_arch: arm
          image: vscodium/vscodium-linux-build-agent:focal-armhf
        - slug: RISCV64
          vscode_arch: riscv64
          npm_arch: riscv64
          image: vscodium/vscodium-linux-build-agent:focal-riscv64
        - slug: LOONG64
          vscode_arch: loong64
          npm_arch: loong64
          image: vscodium/vscodium-linux-build-agent:beige-loong64
        - slug: PPC64
          vscode_arch: ppc64le
          npm_arch: ppc64
          image: vscodium/vscodium-linux-build-agent:focal-ppc64le
    container:
      image: ${{ matrix.image }}
    env:
      BUILD_SOURCEVERSION: ${{ needs.compile.outputs.BUILD_SOURCEVERSION }}
      DISABLED: ${{ vars[format('DISABLE_INSIDER_LINUX_APP_{0}', matrix.slug)] }}
      MS_COMMIT: ${{ needs.check.outputs.MS_COMMIT }}
      MS_TAG: ${{ needs.check.outputs.MS_TAG }}
      RELEASE_VERSION: ${{ needs.check.outputs.RELEASE_VERSION }}
      SHOULD_BUILD: ${{ (needs.check.outputs.SHOULD_BUILD == 'yes' || github.event.inputs.generate_assets == 'true') && 'yes' || 'no' }}
      SHOULD_DEPLOY: ${{ needs.check.outputs.SHOULD_DEPLOY }}
      VSCODE_ARCH: ${{ matrix.vscode_arch }}
    outputs:
      RELEASE_VERSION: ${{ env.RELEASE_VERSION }}
      SHOULD_BUILD: ${{ env.SHOULD_BUILD }}
      SHOULD_DEPLOY: ${{ env.SHOULD_DEPLOY }}

    steps:
      - uses: actions/checkout@v4
        with:
          ref: ${{ env.GITHUB_BRANCH }}
        if: env.DISABLED != 'yes' && env.SHOULD_BUILD == 'yes'

      - name: Switch to relevant branch
        env:
          PULL_REQUEST_ID: ${{ github.event.inputs.checkout_pr }}
        run: ./get_pr.sh
        if: env.DISABLED != 'yes' && env.SHOULD_BUILD == 'yes'

      - name: Install GH
        run: ./install_gh.sh
        if: env.DISABLED != 'yes' && env.SHOULD_BUILD == 'yes' && env.SHOULD_DEPLOY == 'yes'

      - name: Check existing VSCodium tags/releases
        env:
          CHECK_REH: 'no'
          DISABLE_APPIMAGE: ${{ vars.DISABLE_INSIDER_APPIMAGE }}
          GITHUB_TOKEN: ${{ secrets.GITHUB_TOKEN }}
        run: ./check_tags.sh
        if: env.DISABLED != 'yes' && env.SHOULD_BUILD == 'yes'

      - name: Install libkrb5-dev
        run: sudo apt-get update -y && sudo apt-get install -y libkrb5-dev
        if: env.DISABLED != 'yes' && env.SHOULD_BUILD == 'yes'

      - name: Download vscode artifact
        uses: actions/download-artifact@v4
        with:
          name: vscode
        if: env.DISABLED != 'yes' && env.SHOULD_BUILD == 'yes'

      - name: Build
        env:
          GITHUB_TOKEN: ${{ secrets.GITHUB_TOKEN }}
          npm_config_arch: ${{ matrix.npm_arch }}
        run: ./build/linux/package_bin.sh
        if: env.DISABLED != 'yes' && env.SHOULD_BUILD == 'yes'

      - name: Prepare assets
        env:
          SHOULD_BUILD_REH: 'no'
          SHOULD_BUILD_REH_WEB: 'no'
        run: ./prepare_assets.sh
        if: env.DISABLED != 'yes' && env.SHOULD_BUILD == 'yes' && (env.SHOULD_DEPLOY == 'yes' || github.event.inputs.generate_assets == 'true')

      - name: Release
        env:
          GITHUB_TOKEN: ${{ secrets.STRONGER_GITHUB_TOKEN }}
          GITHUB_USERNAME: ${{ github.repository_owner }}
        run: ./release.sh
        if: env.DISABLED != 'yes' && env.SHOULD_BUILD == 'yes' && env.SHOULD_DEPLOY == 'yes'

      - name: Update versions repo
        env:
          FORCE_UPDATE: ${{ github.event.inputs.force_version }}
          GITHUB_TOKEN: ${{ secrets.STRONGER_GITHUB_TOKEN }}
          GITHUB_USERNAME: ${{ github.repository_owner }}
        run: ./update_version.sh
        if: env.DISABLED != 'yes' && env.SHOULD_BUILD == 'yes' && env.SHOULD_DEPLOY == 'yes'

      - name: Upload assets
        uses: actions/upload-artifact@v4
        with:
          name: bin-${{ matrix.vscode_arch }}
          path: assets/
          retention-days: 3
        if: env.DISABLED != 'yes' && env.SHOULD_BUILD == 'yes' && env.SHOULD_DEPLOY == 'no' && github.event.inputs.generate_assets == 'true'

  reh_linux:
    needs:
      - check
      - compile
    runs-on: ubuntu-20.04
    strategy:
      fail-fast: false
      matrix:
        include:
        - slug: X64
          vscode_arch: x64
          npm_arch: x64
        - slug: ARM64
          vscode_arch: arm64
          npm_arch: arm64
        - slug: ARM32
          vscode_arch: armhf
          npm_arch: arm
        - slug: PPC64
          vscode_arch: ppc64le
          npm_arch: ppc64
        - slug: RISCV64
          vscode_arch: riscv64
          npm_arch: riscv64
        - slug: LOONG64
          vscode_arch: loong64
          npm_arch: loong64
        - slug: S390X
          vscode_arch: s390x
          npm_arch: s390x
    env:
      BUILD_SOURCEVERSION: ${{ needs.compile.outputs.BUILD_SOURCEVERSION }}
      DISABLED: ${{ vars[format('DISABLE_INSIDER_LINUX_REH_{0}', matrix.slug)] }}
      MS_COMMIT: ${{ needs.check.outputs.MS_COMMIT }}
      MS_TAG: ${{ needs.check.outputs.MS_TAG }}
      RELEASE_VERSION: ${{ needs.check.outputs.RELEASE_VERSION }}
      SHOULD_BUILD: ${{ needs.check.outputs.SHOULD_BUILD }}
      SHOULD_DEPLOY: ${{ needs.check.outputs.SHOULD_DEPLOY }}
      VSCODE_ARCH: ${{ matrix.vscode_arch }}
    if: needs.check.outputs.SHOULD_BUILD == 'yes' || github.event.inputs.generate_assets == 'true'

    steps:
      - uses: actions/checkout@v4
        with:
          ref: ${{ env.GITHUB_BRANCH }}
        if: env.DISABLED != 'yes'

      - name: Switch to relevant branch
        env:
          PULL_REQUEST_ID: ${{ github.event.inputs.checkout_pr }}
        run: ./get_pr.sh
        if: env.DISABLED != 'yes'

      - name: Setup GCC
        uses: egor-tensin/setup-gcc@v1
        with:
          version: 10
          platform: x64
        if: env.DISABLED != 'yes'

      - name: Setup Node.js environment
        uses: actions/setup-node@v4
        with:
          node-version: '20.18.2'
        if: env.DISABLED != 'yes'

      - name: Setup Python 3
        uses: actions/setup-python@v5
        with:
          python-version: '3.11'
        if: env.DISABLED != 'yes'

      - name: Install libkrb5-dev
        run: sudo apt-get update -y && sudo apt-get install -y libkrb5-dev
        if: env.DISABLED != 'yes'

      - name: Install GH
        run: ./install_gh.sh
        if: env.DISABLED != 'yes' && env.SHOULD_DEPLOY == 'yes'

      - name: Check existing VSCodium tags/releases
        env:
          GITHUB_TOKEN: ${{ secrets.GITHUB_TOKEN }}
          CHECK_ONLY_REH: 'yes'
        run: ./check_tags.sh
        if: env.DISABLED != 'yes'

      - name: Download vscode artifact
        uses: actions/download-artifact@v4
        with:
          name: vscode
        if: env.DISABLED != 'yes' && (env.SHOULD_BUILD_REH != 'no' || env.SHOULD_BUILD_REH_WEB != 'no' || github.event.inputs.generate_assets == 'true')

      - name: Build
        env:
          GITHUB_TOKEN: ${{ secrets.GITHUB_TOKEN }}
          npm_config_arch: ${{ matrix.npm_arch }}
        run: ./build/linux/package_reh.sh
        if: env.DISABLED != 'yes' && (env.SHOULD_BUILD_REH != 'no' || env.SHOULD_BUILD_REH_WEB != 'no' || github.event.inputs.generate_assets == 'true')

      - name: Release
        env:
          GITHUB_TOKEN: ${{ secrets.STRONGER_GITHUB_TOKEN }}
          GITHUB_USERNAME: ${{ github.repository_owner }}
        run: ./release.sh
        if: env.DISABLED != 'yes' && env.SHOULD_DEPLOY == 'yes' && (env.SHOULD_BUILD_REH != 'no' || env.SHOULD_BUILD_REH_WEB != 'no')

      - name: Upload assets
        uses: actions/upload-artifact@v4
        with:
          name: reh-linux-${{ matrix.vscode_arch }}
          path: assets/
          retention-days: 3
        if: env.DISABLED != 'yes' && env.SHOULD_DEPLOY == 'no' && github.event.inputs.generate_assets == 'true'

  reh_alpine:
    needs:
      - check
      - compile
    runs-on: ubuntu-20.04
    strategy:
      fail-fast: false
      matrix:
        include:
        - slug: X64
          vscode_arch: x64
          npm_arch: x64
        - slug: ARM64
          vscode_arch: arm64
          npm_arch: arm64
    env:
      BUILD_SOURCEVERSION: ${{ needs.compile.outputs.BUILD_SOURCEVERSION }}
      DISABLED: ${{ vars[format('DISABLE_INSIDER_ALPINE_REH_{0}', matrix.slug)] }}
      MS_COMMIT: ${{ needs.check.outputs.MS_COMMIT }}
      MS_TAG: ${{ needs.check.outputs.MS_TAG }}
      OS_NAME: alpine
      RELEASE_VERSION: ${{ needs.check.outputs.RELEASE_VERSION }}
      SHOULD_BUILD: ${{ needs.check.outputs.SHOULD_BUILD }}
      SHOULD_DEPLOY: ${{ needs.check.outputs.SHOULD_DEPLOY }}
      VSCODE_ARCH: ${{ matrix.vscode_arch }}
    if: needs.check.outputs.SHOULD_BUILD == 'yes' || github.event.inputs.generate_assets == 'true'

    steps:
      - uses: actions/checkout@v4
        with:
          ref: ${{ env.GITHUB_BRANCH }}

      - name: Switch to relevant branch
        env:
          PULL_REQUEST_ID: ${{ github.event.inputs.checkout_pr }}
        run: ./get_pr.sh

      - name: Setup GCC
        uses: egor-tensin/setup-gcc@v1
        with:
          version: 10
          platform: x64

      - name: Install GH
        run: ./install_gh.sh
        if: env.SHOULD_DEPLOY == 'yes'

      - name: Check existing VSCodium tags/releases
        env:
          GITHUB_TOKEN: ${{ secrets.GITHUB_TOKEN }}
          CHECK_ONLY_REH: 'yes'
        run: ./check_tags.sh

      - name: Install libkrb5-dev
        run: sudo apt-get update -y && sudo apt-get install -y libkrb5-dev
        if: env.SHOULD_BUILD == 'yes'

      - name: Download vscode artifact
        uses: actions/download-artifact@v4
        with:
          name: vscode
        if: env.DISABLED != 'yes' && (env.SHOULD_BUILD_REH != 'no' || env.SHOULD_BUILD_REH_WEB != 'no' || github.event.inputs.generate_assets == 'true')

      - name: Build
        env:
          GITHUB_TOKEN: ${{ secrets.GITHUB_TOKEN }}
          npm_config_arch: ${{ matrix.npm_arch }}
        run: ./build/alpine/package_reh.sh
        if: env.DISABLED != 'yes' && (env.SHOULD_BUILD_REH != 'no' || env.SHOULD_BUILD_REH_WEB != 'no' || github.event.inputs.generate_assets == 'true')

      - name: Release
        env:
          GITHUB_TOKEN: ${{ secrets.STRONGER_GITHUB_TOKEN }}
          GITHUB_USERNAME: ${{ github.repository_owner }}
        run: ./release.sh
        if: env.DISABLED != 'yes' && env.SHOULD_DEPLOY == 'yes' && (env.SHOULD_BUILD_REH != 'no' || env.SHOULD_BUILD_REH_WEB != 'no')

      - name: Upload assets
        uses: actions/upload-artifact@v4
        with:
          name: reh-alpine-${{ matrix.vscode_arch }}
          path: assets/
          retention-days: 3
        if: env.DISABLED != 'yes' && env.SHOULD_DEPLOY == 'no' && github.event.inputs.generate_assets == 'true'

  aur:
    needs:
      - check
      - build
    runs-on: ubuntu-latest
    strategy:
      fail-fast: false
      matrix:
        include:
        - package_name: vscodium-insiders-bin
        - package_name: vscodium-insiders
    if: needs.check.outputs.SHOULD_DEPLOY == 'yes' && github.event.inputs.generate_assets != 'true'

    steps:
      - name: Get version
        env:
          RELEASE_VERSION: ${{ needs.check.outputs.RELEASE_VERSION }}
        run: echo "PACKAGE_VERSION=${RELEASE_VERSION/-*/}" >> "${GITHUB_ENV}"

      - name: Publish ${{ matrix.package_name }}
        uses: zokugun/github-actions-aur-releaser@v1
        with:
          package_name: ${{ matrix.package_name }}
          package_version: ${{ env.PACKAGE_VERSION }}
          aur_private_key: ${{ secrets.AUR_PRIVATE_KEY }}
          aur_username: ${{ secrets.AUR_USERNAME }}
          aur_email: ${{ secrets.AUR_EMAIL }}

  snap:
    needs:
      - check
      - build
    runs-on: ubuntu-latest
    env:
      RELEASE_VERSION: ${{ needs.check.outputs.RELEASE_VERSION }}
      SNAP_NAME: codium-insiders
    strategy:
      fail-fast: false
      matrix:
        platform:
        - amd64
        - arm64
    if: needs.check.outputs.SHOULD_DEPLOY == 'yes' && needs.check.outputs.SHOULD_BUILD_SNAP != 'no' && vars.DISABLE_INSIDER_SNAP != 'yes'

    steps:
      - uses: actions/checkout@v4
        with:
          ref: ${{ env.GITHUB_BRANCH }}

      - name: Switch to relevant branch
        env:
          PULL_REQUEST_ID: ${{ github.event.inputs.checkout_pr }}
        run: ./get_pr.sh

      - uses: docker/setup-qemu-action@v3

      - uses: diddlesnaps/snapcraft-multiarch-action@v1
        with:
          path: stores/snapcraft/insider
          architecture: ${{ matrix.platform }}
        id: build

      - uses: diddlesnaps/snapcraft-review-action@v1
        with:
          snap: ${{ steps.build.outputs.snap }}
          isClassic: 'true'

      - uses: svenstaro/upload-release-action@v2
        with:
          repo_name: ${{ env.ASSETS_REPOSITORY }}
          repo_token: ${{ secrets.STRONGER_GITHUB_TOKEN }}
          file: ${{ steps.build.outputs.snap }}
          tag: ${{ env.RELEASE_VERSION }}

  deploy-repo-dev:
    needs:
      - check
      - build
    runs-on: ubuntu-latest
    if: needs.check.outputs.SHOULD_DEPLOY == 'yes' && github.event.inputs.generate_assets != 'true'

    steps:
      - name: Trigger repository rebuild
        uses: peter-evans/repository-dispatch@v3
        with:
          token: ${{ secrets.STRONGER_GITHUB_TOKEN }}
          repository: VSCodium/repositories-linux
          event-type: deploy<|MERGE_RESOLUTION|>--- conflicted
+++ resolved
@@ -30,11 +30,7 @@
   ASSETS_REPOSITORY: ${{ github.repository }}-insiders
   BINARY_NAME: codium-insiders
   DISABLE_UPDATE: 'yes'
-<<<<<<< HEAD
-  GH_REPO_PATH: ${{ github.repository_owner }}/${{ github.repository }}
-=======
   GH_REPO_PATH: ${{ github.repository }}
->>>>>>> c6f10002
   GITHUB_BRANCH: ${{ github.event_name == 'pull_request' && github.event.pull_request.head.sha || 'insider' }}
   ORG_NAME: ${{ github.repository_owner }}
   OS_NAME: linux
