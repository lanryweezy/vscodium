--- conflicted
+++ resolved
@@ -30,11 +30,7 @@
   ASSETS_REPOSITORY: ${{ github.repository }}
   BINARY_NAME: codium
   DISABLE_UPDATE: 'yes'
-<<<<<<< HEAD
-  GH_REPO_PATH: ${{ github.repository_owner }}/${{ github.repository }}
-=======
   GH_REPO_PATH: ${{ github.repository }}
->>>>>>> c6f10002
   ORG_NAME: ${{ github.repository_owner }}
   OS_NAME: linux
   VERSIONS_REPOSITORY: ${{ github.repository_owner }}/versions
